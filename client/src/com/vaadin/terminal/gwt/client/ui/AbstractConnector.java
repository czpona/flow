--- conflicted
+++ resolved
@@ -197,12 +197,6 @@
     }
 
     @Override
-<<<<<<< HEAD
-    public void removeStateChangeHandler(StateChangeHandler handler) {
-        ensureHandlerManager().removeHandler(StateChangeEvent.TYPE, handler);
-    }
-
-=======
     public HandlerRegistration addStateChangeHandler(String propertyName,
             StateChangeHandler handler) {
         return ensureHandlerManager(propertyName).addHandler(
@@ -222,7 +216,6 @@
     }
 
     @Override
->>>>>>> c9689846
     public void onStateChanged(StateChangeEvent stateChangeEvent) {
         if (debugLogging) {
             VConsole.log("State change event for "
