--- conflicted
+++ resolved
@@ -6895,10 +6895,7 @@
             int totalExtraWidth = scrollBody.getCellExtraWidth()
                     * visibleCellCount;
             if (willHaveScrollbars()) {
-<<<<<<< HEAD
                 totalExtraWidth += WidgetUtil.getNativeScrollbarSize();
-=======
-                totalExtraWidth += Util.getNativeScrollbarSize();
                 // if there will be vertical scrollbar, let's enable it
                 scrollBodyPanel.getElement().getStyle().clearOverflowY();
             } else {
@@ -6907,7 +6904,6 @@
                 // the scrollbar even if the content would fit perfectly
                 scrollBodyPanel.getElement().getStyle()
                         .setOverflowY(Overflow.HIDDEN);
->>>>>>> f818f7cb
             }
 
             availW -= totalExtraWidth;
