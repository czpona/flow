/*
 * Copyright 2000-2013 Vaadin Ltd.
 * 
 * Licensed under the Apache License, Version 2.0 (the "License"); you may not
 * use this file except in compliance with the License. You may obtain a copy of
 * the License at
 * 
 * http://www.apache.org/licenses/LICENSE-2.0
 * 
 * Unless required by applicable law or agreed to in writing, software
 * distributed under the License is distributed on an "AS IS" BASIS, WITHOUT
 * WARRANTIES OR CONDITIONS OF ANY KIND, either express or implied. See the
 * License for the specific language governing permissions and limitations under
 * the License.
 */

package com.vaadin.client.ui;

import com.google.gwt.user.client.DOM;
import com.google.gwt.user.client.Event;
import com.google.gwt.user.client.ui.UIObject;
import com.vaadin.client.ApplicationConnection;

public class Icon extends UIObject {
    public static final String CLASSNAME = "v-icon";
    private final ApplicationConnection client;
    private String myUri;

    public Icon(ApplicationConnection client) {
        setElement(DOM.createImg());
        DOM.setElementProperty(getElement(), "alt", "");
        setStyleName(CLASSNAME);
        this.client = client;
    }

    public Icon(ApplicationConnection client, String uidlUri) {
        this(client, uidlUri, "");
    }

    public Icon(ApplicationConnection client, String uidlUri, String iconAltText) {
        this(client);
        setUri(uidlUri, iconAltText);
    }

    public void setUri(String uidlUri) {
        setUri(uidlUri, "");
    }

    public void setUri(String uidlUri, String uidlAlt) {
        if (!uidlUri.equals(myUri)) {
            /*
             * Start sinking onload events, widgets responsibility to react. We
             * must do this BEFORE we set src as IE fires the event immediately
             * if the image is found in cache (#2592).
             */
            sinkEvents(Event.ONLOAD);

            String uri = client.translateVaadinUri(uidlUri);
            DOM.setElementProperty(getElement(), "src", uri);
            myUri = uidlUri;
        }

        if (uidlAlt != null) {
            setAlternateText(uidlAlt);
        } else {
            setAlternateText("");
        }
    }

    /**
     * Sets the alternate text for the icon.
     * 
<<<<<<< HEAD
     * @param uidlAlt
     *            with the alternate text. Must be non null
     */
    public void setAlternateText(String uidlAlt) {
        assert uidlAlt != null : "Alternate text must be non null";
        DOM.setElementProperty(getElement(), "alt", uidlAlt);
    }
=======
     * @param alternateText
     *            with the alternate text.
     */
    public void setAlternateText(String alternateText) {
        getElement().setAttribute("alt",
                alternateText == null ? "" : alternateText);
    }

>>>>>>> 5fb05e84
}<|MERGE_RESOLUTION|>--- conflicted
+++ resolved
@@ -60,25 +60,12 @@
             myUri = uidlUri;
         }
 
-        if (uidlAlt != null) {
-            setAlternateText(uidlAlt);
-        } else {
-            setAlternateText("");
-        }
+        setAlternateText(uidlAlt);
     }
 
     /**
      * Sets the alternate text for the icon.
      * 
-<<<<<<< HEAD
-     * @param uidlAlt
-     *            with the alternate text. Must be non null
-     */
-    public void setAlternateText(String uidlAlt) {
-        assert uidlAlt != null : "Alternate text must be non null";
-        DOM.setElementProperty(getElement(), "alt", uidlAlt);
-    }
-=======
      * @param alternateText
      *            with the alternate text.
      */
@@ -86,6 +73,4 @@
         getElement().setAttribute("alt",
                 alternateText == null ? "" : alternateText);
     }
-
->>>>>>> 5fb05e84
 }