/*
 * Copyright 2000-2018 Vaadin Ltd.
 *
 * Licensed under the Apache License, Version 2.0 (the "License"); you may not
 * use this file except in compliance with the License. You may obtain a copy of
 * the License at
 *
 * http://www.apache.org/licenses/LICENSE-2.0
 *
 * Unless required by applicable law or agreed to in writing, software
 * distributed under the License is distributed on an "AS IS" BASIS, WITHOUT
 * WARRANTIES OR CONDITIONS OF ANY KIND, either express or implied. See the
 * License for the specific language governing permissions and limitations under
 * the License.
 */

package com.vaadin.flow.testutil;

import java.io.ByteArrayInputStream;
import java.io.ByteArrayOutputStream;
import java.io.File;
import java.io.IOException;
import java.io.ObjectInputStream;
import java.io.ObjectOutputStream;
import java.io.Serializable;
import java.lang.reflect.Constructor;
import java.lang.reflect.Field;
import java.lang.reflect.Method;
import java.lang.reflect.Modifier;
import java.lang.reflect.Type;
import java.util.ArrayList;
import java.util.Arrays;
import java.util.Collection;
import java.util.Collections;
import java.util.Enumeration;
import java.util.List;
import java.util.Optional;
import java.util.jar.JarEntry;
import java.util.jar.JarFile;
import java.util.regex.Pattern;
import java.util.stream.Collectors;
import java.util.stream.Stream;

import org.junit.Test;
import org.slf4j.Logger;
import org.slf4j.LoggerFactory;

import static java.lang.reflect.Modifier.isStatic;
import static org.junit.Assert.assertNotNull;
import static org.junit.Assert.fail;

/**
 * A superclass for serialization testing. The test scans all the classpath and
 * tries to serialize every single class (except ones from whitelist) in the
 * classpath. Subclasses may adjust the whitelist by overriding
 * {@link #getExcludedPatterns()}, {@link #getBasePackages()},
 * {@link #getJarPattern()}
 */

public abstract class ClassesSerializableTest {

    private final Logger logger = LoggerFactory.getLogger(getClass());

    @SuppressWarnings("WeakerAccess")
    protected Stream<String> getExcludedPatterns() {
        return Stream.of(
                "com\\.vaadin\\.flow\\.data\\.validator\\.BeanValidator\\$LazyFactoryInitializer",
                "com\\.vaadin\\.flow\\.internal\\.BeanUtil\\$LazyValidationAvailability",
                ".*\\.slf4j\\..*",
                ".*\\.testbench\\..*",
                ".*\\.testutil\\..*",
                ".*\\.demo\\..*",
                "com\\.vaadin\\..*Util(s)?(\\$\\w+)?$", //Various utils with inner classes

                "com\\.vaadin\\.flow\\.data\\.provider\\.InMemoryDataProviderHelpers",
                "com\\.vaadin\\.flow\\.dom\\.ElementConstants",
                "com\\.vaadin\\.flow\\.component\\.board\\.internal\\.FunctionCaller",
                "com\\.vaadin\\.flow\\.component\\.grid\\.ColumnGroupHelpers",
                "com\\.vaadin\\.flow\\.component\\.textfield\\.SlotHelpers",
                "com\\.vaadin\\.flow\\.component\\.orderedlayout\\.FlexConstants",
                "com\\.vaadin\\.flow\\.component\\.polymertemplate\\.DefaultTemplateParser",
                "com\\.vaadin\\.flow\\.component\\.polymertemplate\\.NpmTemplateParser",
                "com\\.vaadin\\.flow\\.component\\.polymertemplate\\.BundleParser",
                "com\\.vaadin\\.flow\\.component\\.polymertemplate\\.BundleParser\\$DependencyVisitor",
                "com\\.vaadin\\.flow\\.component\\.PropertyDescriptors(\\$.*)?",
                "com\\.vaadin\\.flow\\.component\\.Shortcuts",
                "com\\.vaadin\\.flow\\.internal\\.JsonSerializer",
                "com\\.vaadin\\.flow\\.internal\\.JsonCodec",
                "com\\.vaadin\\.flow\\.internal\\.UsageStatistics(\\$.*)?",
                "com\\.vaadin\\.flow\\.internal\\.nodefeature\\.NodeFeatureRegistry",
                "com\\.vaadin\\.flow\\.internal\\.nodefeature\\.NodeFeatures",
                "com\\.vaadin\\.flow\\.internal\\.CustomElementNameValidator",
                "com\\.vaadin\\.flow\\.router\\.HighlightActions",
                "com\\.vaadin\\.flow\\.router\\.HighlightConditions",
                "com\\.vaadin\\.flow\\.router\\.ParameterDeserializer",
                "com\\.vaadin\\.flow\\.router\\.NavigationStateBuilder",
                "com\\.vaadin\\.flow\\.router\\.RouteNotFoundError$LazyInit",
                "com\\.vaadin\\.flow\\.internal\\.JavaScriptSemantics",
                "com\\.vaadin\\.flow\\.internal\\.nodefeature\\.NodeProperties",
                "com\\.vaadin\\.flow\\.internal\\.AnnotationReader",
                "com\\.vaadin\\.flow\\.server\\.communication\\.ServerRpcHandler\\$LazyInvocationHandlers",
                "com\\.vaadin\\.flow\\.server\\.VaadinServletRequest",
                "com\\.vaadin\\.flow\\.server\\.VaadinServletResponse",
                "com\\.vaadin\\.flow\\.server\\.startup\\.AnnotationValidator",
                "com\\.vaadin\\.flow\\.server\\.startup\\.ApplicationRouteRegistry\\$RouteRegistryServletContextListener",
                "com\\.vaadin\\.flow\\.server\\.startup\\.ServletDeployer",
                "com\\.vaadin\\.flow\\.server\\.startup\\.ServletDeployer\\$StubServletConfig",
                "com\\.vaadin\\.flow\\.server\\.startup\\.ServletContextListeners",
                "com\\.vaadin\\.flow\\.server\\.communication.JSR356WebsocketInitializer(\\$.*)?",
                "com\\.vaadin\\.flow\\.server\\.BootstrapHandler(\\$.*)?",
                "com\\.vaadin\\.flow\\.server\\.BootstrapPageResponse",
                "com\\.vaadin\\.flow\\.server\\.InlineTargets",
                "com\\.vaadin\\.flow\\.server\\.communication\\.PushHandler(\\$.*)?",
                "com\\.vaadin\\.flow\\.server\\.communication\\.PushRequestHandler(\\$.*)?",
                "com\\.vaadin\\.flow\\.templatemodel\\.PathLookup",
                "com\\.vaadin\\.flow\\.server\\.osgi\\.ServletContainerInitializerExtender",
                "com\\.vaadin\\.flow\\.server\\.osgi\\.OSGiAccess",
                "com\\.vaadin\\.flow\\.server\\.osgi\\.OSGiAccess(\\$.*)",
                "com\\.vaadin\\.flow\\.server\\.osgi\\.VaadinBundleTracker",
                "com\\.vaadin\\.flow\\.server\\.startup\\.ErrorNavigationTargetInitializer",
                "com\\.vaadin\\.flow\\.server\\.startup\\.ServletVerifier",
                "com\\.vaadin\\.flow\\.server\\.startup\\.RouteRegistryInitializer",
                "com\\.vaadin\\.flow\\.server\\.startup\\.WebComponentConfigurationRegistryInitializer",
                "com\\.vaadin\\.flow\\.server\\.VaadinResponse",
                "com\\.vaadin\\.flow\\.component\\.Key",
                "com\\.vaadin\\.flow\\.server\\.VaadinRequest",
                "com\\.vaadin\\.flow\\.router\\.RouteNotFoundError\\$LazyInit",
                "com\\.vaadin\\.flow\\.component\\.polymertemplate\\.TemplateDataAnalyzer\\$.*",
                "com\\.vaadin\\.flow\\.component\\.HtmlComponent",// De-facto abstract class
                "com\\.vaadin\\.flow\\.component\\.HtmlContainer",// De-facto abstract class
                "com\\.vaadin\\.flow\\.component\\.polymertemplate\\.TemplateInitializer(\\$.*)?",
                "com\\.vaadin\\.flow\\.component\\.polymertemplate\\.TemplateParser(\\$.*)?",
                "com\\.vaadin\\.flow\\.dom\\.impl\\.ThemeListImpl\\$ThemeListIterator",
                "com\\.vaadin\\.flow\\.templatemodel\\.PropertyMapBuilder(\\$.*)?",
                "com\\.vaadin\\.flow\\.internal\\.ReflectionCache",
                "com\\.vaadin\\.flow\\.component\\.internal\\.ComponentMetaData(\\$.*)?",
                "com\\.vaadin\\.flow\\.component\\.polymertemplate\\.TemplateDataAnalyzer",
                "com\\.vaadin\\.flow\\.dom\\.ElementFactory",
                "com\\.vaadin\\.flow\\.dom\\.NodeVisitor",
                "com\\.vaadin\\.flow\\.internal\\.nodefeature\\.NodeList(\\$.*)?",
                "com\\.vaadin\\.flow\\.templatemodel\\.PropertyFilter",
                "com\\.vaadin\\.flow\\.internal\\.ReflectTools(\\$.*)?",
                "com\\.vaadin\\.flow\\.server\\.FutureAccess",
                "com\\.vaadin\\.flow\\.internal\\.nodefeature\\.ElementPropertyMap\\$PutResult",
                "com\\.vaadin\\.flow\\.client\\.osgi\\.OSGiClientStaticResource(\\$.*)?",
                "com\\.vaadin\\.flow\\.osgi\\.support\\.OsgiVaadinContributor(\\$.*)?",
                "com\\.vaadin\\.flow\\.osgi\\.support\\.OsgiVaadinStaticResource(\\$.*)?",
                "com\\.vaadin\\.flow\\.osgi\\.support\\.VaadinResourceTrackerComponent(\\$.*)?",
                "com\\.vaadin\\.flow\\.client\\.osgi\\..*",
                "com\\.vaadin\\.flow\\.data\\.osgi\\..*",
                "com\\.vaadin\\.flow\\.push\\.osgi\\.PushOsgiStaticResource",
                "com\\.vaadin\\.flow\\.component\\.internal\\.HtmlImportParser",
                "com\\.vaadin\\.flow\\.server\\.webcomponent\\.WebComponentGenerator",
                "com\\.vaadin\\.flow\\.server\\.communication\\.WebComponentBootstrapHandler(\\$.*)?",
<<<<<<< HEAD
=======
                "com\\.vaadin\\.flow\\.server\\.frontend\\.FrontendClassVisitor(\\$.*)?",
                "com\\.vaadin\\.flow\\.server\\.frontend\\.FrontendAnnotatedClassVisitor(\\$.*)?",
>>>>>>> 495e90a2

                //Various test classes
                ".*\\.test(s)?\\..*",
                ".*Test.*",
                "com\\.vaadin\\.flow\\.server\\.MockVaadinServletService",
                "com\\.vaadin\\.flow\\.server\\.MockServletServiceSessionSetup",
                "com\\.vaadin\\.flow\\.server\\.MockServletConfig",
                "com\\.vaadin\\.flow\\.server\\.MockServletContext",
                "com\\.vaadin\\.flow\\.templatemodel\\.Bean",
                "com\\.vaadin\\.flow\\.internal\\.HasCurrentService",
                "com\\.vaadin\\.flow\\.component\\.ValueChangeMonitor",
                "com\\.vaadin\\.flow\\.templatemodel\\.BeanContainingBeans(\\$.*)?");
    }

    protected boolean isTestClassPath(String classPath) {
        File file = new File(classPath);
        return "test-classes".equals(file.getName());
    }

    /**
     * Performs actual serialization/deserialization
     *
     * @param <T>
     *            the type of the instance
     * @param instance
     *            the instance
     * @return the copy of the source object
     * @throws Throwable
     *             if something goes wrong.
     */
    @SuppressWarnings({ "UnusedReturnValue", "WeakerAccess" })
    public <T> T serializeAndDeserialize(T instance) throws Throwable {
        ByteArrayOutputStream bs = new ByteArrayOutputStream();
        ObjectOutputStream out = new ObjectOutputStream(bs);
        out.writeObject(instance);
        byte[] data = bs.toByteArray();
        ObjectInputStream in = new ObjectInputStream(
                new ByteArrayInputStream(data));

        @SuppressWarnings("unchecked")
        T readObject = (T) in.readObject();

        return readObject;
    }

    /**
     * The method is called right after a class instantiation and might be
     * overriden by subclasses to reset thread local values (ex. current UI).
     *
     * @see #setupThreadLocals
     */
    @SuppressWarnings("WeakerAccess")
    protected void resetThreadLocals() {
    }

    /**
     * The method is called right a class instantiation and might be overriden
     * by subclasses to install some necessary thread local values (ex. current
     * UI).
     *
     * @see #resetThreadLocals
     */
    @SuppressWarnings("WeakerAccess")
    protected void setupThreadLocals() {
    }

    private static boolean isFunctionalType(Type type) {
        return type.getTypeName().contains("java.util.function");
    }

    /**
     * Lists all class path entries by splitting the class path string.
     * <p>
     * Adapted from ClassPathExplorer.getRawClasspathEntries(), but without
     * filtering.
     *
     * @return List of class path segment strings
     */
    private static List<String> getRawClasspathEntries() {
        // try to keep the order of the classpath

        String pathSep = System.getProperty("path.separator");
        String classpath = System.getProperty("java.class.path");

        if (classpath.startsWith("\"")) {
            classpath = classpath.substring(1);
        }
        if (classpath.endsWith("\"")) {
            classpath = classpath.substring(0, classpath.length() - 1);
        }

        String[] split = classpath.split(pathSep);
        return Arrays.asList(split);
    }

    /**
     * Lists class names (based on .class files) in a directory (a package path
     * root).
     *
     * @param parentPackage
     *            parent package name or null at root of hierarchy, used by
     *            recursion
     * @param parent
     *            File representing the directory to scan
     * @return collection of fully qualified class names in the directory
     */
    private static Collection<String> findClassesInDirectory(
            String parentPackage, File parent) {
        if (parent.isHidden()
                || parent.getPath().contains(File.separator + ".")) {
            return Collections.emptyList();
        }

        if (parentPackage == null) {
            parentPackage = "";
        } else {
            parentPackage += ".";
        }

        Collection<String> classNames = new ArrayList<>();

        // add all directories recursively
        File[] files = parent.listFiles();
        assertNotNull(files);
        for (File child : files) {
            if (child.isDirectory()) {
                classNames.addAll(findClassesInDirectory(
                        parentPackage + child.getName(), child));
            } else if (child.getName().endsWith(".class")) {
                classNames.add(parentPackage.replace(File.separatorChar, '.')
                        + child.getName().replaceAll("\\.class", ""));
            }
        }

        return classNames;
    }

    /**
     * JARs that will be scanned for classes to test, in addition to classpath
     * directories.
     *
     * @return the compiled pattern
     */
    @SuppressWarnings("WeakerAccess")
    protected Pattern getJarPattern() {
        return Pattern.compile("(.*vaadin.*)|(.*flow.*)\\.jar");
    }

    @SuppressWarnings("WeakerAccess")
    protected Stream<String> getBasePackages() {
        return Stream.of("com.vaadin");
    }

    /**
     * Tests that all the relevant classes and interfaces under
     * {@link #getBasePackages} implement Serializable.
     *
     * @throws Throwable
     *             serialization goes wrong
     */
    @Test
    public void classesSerializable() throws Throwable {
        List<String> rawClasspathEntries = getRawClasspathEntries();

        List<String> classes = new ArrayList<>();
        List<Pattern> excludes = getExcludedPatterns().map(Pattern::compile)
                .collect(Collectors.toList());
        for (String location : rawClasspathEntries) {
            if (!isTestClassPath(location)) {
                classes.addAll(findServerClasses(location, excludes));
            }
        }

        ArrayList<Field> nonSerializableFunctionFields = new ArrayList<>();

        List<Class<?>> nonSerializableClasses = new ArrayList<>();
        for (String className : classes) {
            Class<?> cls = Class.forName(className);
            // Don't add classes that have a @Ignore annotation on the class
            if (isTestClass(cls)) {
                continue;
            }

            // report fields that use lambda types that won't be serializable
            // (also in synthetic classes)
            Stream.of(cls.getDeclaredFields())
                    .filter(field -> isFunctionalType(field.getGenericType()))
                    .filter(field -> !isStatic(field.getModifiers()))
                    .forEach(nonSerializableFunctionFields::add);

            // skip annotations and synthetic classes
            if (cls.isAnnotation() || cls.isSynthetic()) {
                continue;
            }

            if (!cls.isInterface()
                    && !Modifier.isAbstract(cls.getModifiers())) {
                serializeAndDeserialize(cls);
            }

            // report non-serializable classes and interfaces
            if (!Serializable.class.isAssignableFrom(cls)) {
                nonSerializableClasses.add(cls);
                // TODO easier to read when testing
                // System.err.println(cls);
            }
        }

        // useful failure message including all non-serializable classes and
        // interfaces
        if (!nonSerializableClasses.isEmpty()) {
            failSerializableClasses(nonSerializableClasses);
        }

        if (!nonSerializableFunctionFields.isEmpty()) {
            failSerializableFields(nonSerializableFunctionFields);
        }
    }

    private void serializeAndDeserialize(Class<?> clazz) {
        try {
            Optional<Constructor<?>> defaultCtor = Stream
                    .of(clazz.getDeclaredConstructors())
                    .filter(ctor -> ctor.getParameterCount() == 0).findFirst();
            if (!defaultCtor.isPresent()) {
                return;
            }
            defaultCtor.get().setAccessible(true);
            setupThreadLocals();
            Object instance;
            try {
                instance = defaultCtor.get().newInstance();
            } finally {
                resetThreadLocals();
            }
            serializeAndDeserialize(instance);
        } catch (Throwable e) {
            throw new AssertionError(clazz.getName(), e);
        }
    }

    private void failSerializableFields(
            List<Field> nonSerializableFunctionFields) {
        String nonSerializableString = nonSerializableFunctionFields.stream()
                .map(field -> String.format("%s.%s",
                        field.getDeclaringClass().getName(), field.getName()))
                .collect(Collectors.joining(", "));

        fail("Fields with functional types that are not serializable: "
                + nonSerializableString);
    }

    private void failSerializableClasses(
            List<Class<?>> nonSerializableClasses) {
        StringBuilder nonSerializableString = new StringBuilder();
        for (Class<?> c : nonSerializableClasses) {
            nonSerializableString.append(",\n").append(c.getName());
            if (c.isAnonymousClass()) {
                nonSerializableString.append("(super: ")
                        .append(c.getSuperclass().getName())
                        .append(", interfaces: ");
                for (Class<?> i : c.getInterfaces()) {
                    nonSerializableString.append(i.getName()).append(",");
                }
                nonSerializableString.append(")");
            }
        }
        fail("Serializable not implemented by the following classes and interfaces: "
                + nonSerializableString);

    }

    private boolean isTestClass(Class<?> cls) {
        if (cls.getEnclosingClass() != null
                && isTestClass(cls.getEnclosingClass())) {
            return true;
        }

        // Test classes with a @Test annotation on some method
        for (Method method : cls.getMethods()) {
            if (method.isAnnotationPresent(Test.class)) {
                return true;
            }
        }

        return false;
    }

    /**
     * Finds the server side classes/interfaces under a class path entry -
     * either a directory or a JAR that matches {@link #getJarPattern()}.
     * <p>
     * Only classes under {@link #getBasePackages} are considered, and those
     * matching {@link #getExcludedPatterns()} are filtered out.
     */
    private List<String> findServerClasses(String classpathEntry,
            Collection<Pattern> excludes) throws IOException {
        Collection<String> classes;

        File file = new File(classpathEntry);
        if (file.isDirectory()) {
            classes = findClassesInDirectory(null, file);
        } else if (getJarPattern().matcher(file.getName()).matches()) {
            classes = findClassesInJar(file);
        } else {
            logger.debug("Ignoring " + classpathEntry);
            return Collections.emptyList();
        }
        return classes.stream()
                .filter(className -> getBasePackages().anyMatch(
                        basePackage -> className.startsWith(basePackage + ".")))
                .filter(className -> excludes.stream()
                        .noneMatch(p -> p.matcher(className).matches()))
                .collect(Collectors.toList());
    }

    /**
     * Lists class names (based on .class files) in a JAR file.
     *
     * @param file
     *            a valid JAR file
     * @return collection of fully qualified class names in the JAR
     */
    private Collection<String> findClassesInJar(File file) throws IOException {
        Collection<String> classes = new ArrayList<>();

        try (JarFile jar = new JarFile(file)) {
            Enumeration<JarEntry> e = jar.entries();
            while (e.hasMoreElements()) {
                JarEntry entry = e.nextElement();
                if (entry.getName().endsWith(".class")) {
                    String nameWithoutExtension = entry.getName()
                            .replaceAll("\\.class", "");
                    String className = nameWithoutExtension.replace('/', '.');
                    classes.add(className);
                }
            }
        }
        return classes;
    }

}<|MERGE_RESOLUTION|>--- conflicted
+++ resolved
@@ -152,11 +152,8 @@
                 "com\\.vaadin\\.flow\\.component\\.internal\\.HtmlImportParser",
                 "com\\.vaadin\\.flow\\.server\\.webcomponent\\.WebComponentGenerator",
                 "com\\.vaadin\\.flow\\.server\\.communication\\.WebComponentBootstrapHandler(\\$.*)?",
-<<<<<<< HEAD
-=======
                 "com\\.vaadin\\.flow\\.server\\.frontend\\.FrontendClassVisitor(\\$.*)?",
                 "com\\.vaadin\\.flow\\.server\\.frontend\\.FrontendAnnotatedClassVisitor(\\$.*)?",
->>>>>>> 495e90a2
 
                 //Various test classes
                 ".*\\.test(s)?\\..*",
