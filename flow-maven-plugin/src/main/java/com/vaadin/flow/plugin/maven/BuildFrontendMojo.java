--- conflicted
+++ resolved
@@ -190,16 +190,12 @@
                         .withEmbeddableWebComponents(
                                 generateEmbeddableWebComponents)
                         .withTokenFile(getTokenFile())
-<<<<<<< HEAD
                         .withConnectApplicationProperties(
                                 applicationProperties)
                         .withConnectJavaSourceFolder(javaSourceFolder)
                         .withConnectGeneratedOpenApiJson(openApiJsonFile)
                         .withConnectClientTsApiFolder(generatedTsFolder)
-                        .build().execute();
-=======
                         .withPolymerVersion(polymerVersion).build().execute();
->>>>>>> 050e0784
     }
 
     private void runWebpack() {
