/*
 * Copyright 2000-2018 Vaadin Ltd.
 *
 * Licensed under the Apache License, Version 2.0 (the "License"); you may not
 * use this file except in compliance with the License. You may obtain a copy of
 * the License at
 *
 * http://www.apache.org/licenses/LICENSE-2.0
 *
 * Unless required by applicable law or agreed to in writing, software
 * distributed under the License is distributed on an "AS IS" BASIS, WITHOUT
 * WARRANTIES OR CONDITIONS OF ANY KIND, either express or implied. See the
 * License for the specific language governing permissions and limitations under
 * the License.
 */

package com.vaadin.flow.plugin.common;

import java.lang.annotation.Annotation;
import java.util.Collections;
import java.util.Map;
import java.util.Set;

import org.apache.maven.plugins.annotations.Mojo;
import org.junit.Rule;
import org.junit.Test;
import org.junit.rules.ExpectedException;

import com.vaadin.flow.component.dependency.HtmlImport;
import com.vaadin.flow.component.dependency.JavaScript;
import com.vaadin.flow.component.dependency.StyleSheet;
import com.vaadin.flow.plugin.TestUtils;
import com.vaadin.flow.plugin.maven.NodeUpdateAbstractMojo.ReflectionsClassFinder;
import com.vaadin.flow.server.frontend.ClassFinder;

import static org.hamcrest.core.Is.is;
import static org.junit.Assert.assertEquals;
import static org.junit.Assert.assertThat;
import static org.junit.Assert.assertTrue;

/**
 * @author Vaadin Ltd
 * @since 1.0.
 */
public class AnnotationValuesExtractorTest {
    @Rule
    public final ExpectedException expectedException = ExpectedException.none();

<<<<<<< HEAD
    private final AnnotationValuesExtractor extractor = new AnnotationValuesExtractor(
=======
    ClassFinder finder = new ReflectionsClassFinder(
>>>>>>> 495e90a2
            TestUtils.getTestResource(TestUtils.SERVER_JAR),
            TestUtils.getTestResource(
                    "annotation-extractor-test/vaadin-grid-flow.jar"),
            TestUtils.getTestResource(TestUtils.DATA_JAR));
<<<<<<< HEAD
=======

    private final AnnotationValuesExtractor extractor = new AnnotationValuesExtractor(
            finder);
>>>>>>> 495e90a2

    @Test
    public void extractAnnotationValues_incorrectMethod() {
        expectedException.expect(IllegalArgumentException.class);
        expectedException.expectMessage("");

        extractor.extractAnnotationValues(
                Collections.singletonMap(HtmlImport.class, "doomed to fail"));
    }

    @Test
    public void extractAnnotationValues_annotationNotInClassLoader() {
        expectedException.expect(IllegalStateException.class);
        expectedException.expectMessage("");

        extractor.extractAnnotationValues(
                Collections.singletonMap(Mojo.class, "whatever"));
    }

    @Test
    public void extractAnnotationValues_missingAnnotation() {
        Map<Class<? extends Annotation>, String> input = Collections
                .singletonMap(StyleSheet.class, "whatever");

        Map<Class<? extends Annotation>, Set<String>> result = extractor
                .extractAnnotationValues(input);

        assertEquals("Keys in input and result should always match",
                input.keySet(), result.keySet());
        assertTrue(
                "Test jar should not contain annotations from input hence nothing should be extracted",
                result.get(input.keySet().iterator().next()).isEmpty());
    }

    @Test
    public void extractAnnotationValues_singleAnnotation() {
        Map<Class<? extends Annotation>, String> input = Collections
                .singletonMap(JavaScript.class, "value");

        Map<Class<? extends Annotation>, Set<String>> result = extractor
                .extractAnnotationValues(input);

        assertEquals("Keys in input and result should always match",
                input.keySet(), result.keySet());
        assertThat(
                "Test jar should contain single JavaScript annotations from input and it should be extracted",
                result.get(input.keySet().iterator().next()).size(), is(1));
    }

    @Test
    public void extractAnnotationValues_repeatedAnnotation() {
        Map<Class<? extends Annotation>, String> input = Collections
                .singletonMap(HtmlImport.class, "value");

        Map<Class<? extends Annotation>, Set<String>> result = extractor
                .extractAnnotationValues(input);

        assertEquals("Keys in input and result should always match",
                input.keySet(), result.keySet());
        assertTrue(
                "Test jar should contain repeated annotations from input and they should be extracted",
                result.get(input.keySet().iterator().next()).size() > 1);
    }

}<|MERGE_RESOLUTION|>--- conflicted
+++ resolved
@@ -46,21 +46,14 @@
     @Rule
     public final ExpectedException expectedException = ExpectedException.none();
 
-<<<<<<< HEAD
-    private final AnnotationValuesExtractor extractor = new AnnotationValuesExtractor(
-=======
     ClassFinder finder = new ReflectionsClassFinder(
->>>>>>> 495e90a2
             TestUtils.getTestResource(TestUtils.SERVER_JAR),
             TestUtils.getTestResource(
                     "annotation-extractor-test/vaadin-grid-flow.jar"),
             TestUtils.getTestResource(TestUtils.DATA_JAR));
-<<<<<<< HEAD
-=======
 
     private final AnnotationValuesExtractor extractor = new AnnotationValuesExtractor(
             finder);
->>>>>>> 495e90a2
 
     @Test
     public void extractAnnotationValues_incorrectMethod() {
