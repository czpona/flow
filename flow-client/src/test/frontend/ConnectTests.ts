/* tslint:disable: no-unused-expression */
const {describe, it, beforeEach, afterEach, after} = intern.getPlugin('interface.bdd');
const {expect} = intern.getPlugin('chai');
const {fetchMock} = intern.getPlugin('fetchMock');
const {sinon} = intern.getPlugin('sinon');

<<<<<<< HEAD
import {
  ConnectClient,
  EndpointCallContinue,
  EndpointError,
  EndpointResponseError,
  EndpointValidationError,
  InvalidSessionMiddleware,
  login,
  logout
} from "../../main/resources/META-INF/resources/frontend/Connect";

import {openDB} from "idb";
=======
import { ConnectClient,  EndpointError, EndpointResponseError, EndpointValidationError } from "../../main/resources/META-INF/resources/frontend";
>>>>>>> e6e3977b

// `connectClient.call` adds the host and context to the endpoint request.
// we need to add this origin when configuring fetch-mock
const base = window.location.origin;

/* global btoa localStorage setTimeout URLSearchParams Request Response */
describe('ConnectClient', () => {

  function myMiddleware(ctx: any, next?: any) {
    return next(ctx);
  }

  beforeEach(() => localStorage.clear());

  after(() => {
    // @ts-ignore
    delete window.Vaadin;
  });

  it('should be exported', () => {
    expect(ConnectClient).to.be.ok;
  });

  it('should instantiate without arguments', () => {
    const client = new ConnectClient();
    expect(client).to.be.instanceOf(ConnectClient);

  });

  describe('constructor options', () => {
    it('should support prefix', () => {
      const client = new ConnectClient({prefix: '/foo'});
      expect(client).to.have.property('prefix', '/foo');
    });

    it('should support middlewares', () => {
      const client = new ConnectClient({middlewares: [myMiddleware]});
      expect(client).to.have.property('middlewares')
        .deep.equal([myMiddleware]);
    });

    it('should support onDeferredCall', () => {
      const defaultClient = new ConnectClient();
      expect(defaultClient.onDeferredCall).to.be.undefined;

      const onDeferredCall = sinon.stub().resolves();
      const client = new ConnectClient({onDeferredCall});
      expect(client).to.have.property('onDeferredCall').equal(onDeferredCall);
    })
  });

  describe('prefix', () => {
    it('should have default prefix', () => {
      const client = new ConnectClient();
      expect(client).to.have.property('prefix', '/connect');
    });

    it('should allow setting new prefix', () => {
      const client = new ConnectClient();
      client.prefix = '/foo';
      expect(client).to.have.property('prefix', '/foo');
    });
  });

  describe('middlewares', () => {
    it('should have empty middlewares by default', () => {
      const client = new ConnectClient();
      expect(client).to.have.property('middlewares')
        .deep.equal([]);
    });

    it('should allow setting middlewares', () => {
      const client = new ConnectClient();
      client.middlewares = [myMiddleware];
      expect(client).to.have.property('middlewares')
        .deep.equal([myMiddleware]);
    });
  });

  describe('call method', () => {
    beforeEach(() => fetchMock
      .post(base + '/connect/FooEndpoint/fooMethod', {fooData: 'foo'})
    );

    afterEach(() => fetchMock.restore());

    let client: ConnectClient;

    beforeEach(() => {
      client = new ConnectClient();
    });

    it('should require 2 arguments', async() => {
      try {
        // @ts-ignore
        await client.call();
      } catch (err) {
        expect(err).to.be.instanceOf(TypeError)
          .and.have.property('message').that.has.string('2 arguments required');
      }

      try {
        // @ts-ignore
        await client.call('FooEndpoint');
      } catch (err) {
        expect(err).to.be.instanceOf(TypeError)
          .and.have.property('message').that.has.string('2 arguments required');
      }

    });

    it('should fetch endpoint and method from default prefix', async() => {
      expect(fetchMock.calls()).to.have.lengthOf(0); // no premature requests

      await client.call('FooEndpoint', 'fooMethod');

      expect(fetchMock.calls()).to.have.lengthOf(1);
      expect(fetchMock.lastUrl()).to.equal(base + '/connect/FooEndpoint/fooMethod');
    });

    it('should return Promise', () => {
      const returnValue = client.call('FooEndpoint', 'fooMethod');
      expect(returnValue).to.be.a('promise');
    });

    it('should use POST request', async() => {
      await client.call('FooEndpoint', 'fooMethod');

      expect(fetchMock.lastOptions()).to.include({method: 'POST'});
    });

    it('should call Flow.loading indicator', async() => {
      let calls = '';
      (window as any).Vaadin.Flow = {loading: (action: boolean) => calls += action};
      await client.call('FooEndpoint', 'fooMethod');
      expect(calls).to.equal('truefalse');
    });

    it('should use JSON request headers', async() => {
      await client.call('FooEndpoint', 'fooMethod');

      const headers = fetchMock.lastOptions().headers;
      expect(headers).to.deep.include({
        'accept': 'application/json',
        'content-type': 'application/json'
      });
    });

    it('should set header for preventing CSRF', async() => {
      debugger;
      await client.call('FooEndpoint', 'fooMethod');

      const headers = fetchMock.lastOptions().headers;
      expect(headers).to.deep.include({
        'x-csrf-token': ''
      });
    });

    it('should set header for preventing CSRF using Flow csrfToken', async() => {
      // @ts-ignore
      const OriginalVaadin = window.Vaadin;
      // @ts-ignore
      window.Vaadin = {TypeScript: {csrfToken: 'foo'}};

      await client.call('FooEndpoint', 'fooMethod');

      const headers = fetchMock.lastOptions().headers;
      expect(headers).to.deep.include({
        'x-csrf-token': 'foo'
      });

      // @ts-ignore
      window.Vaadin = OriginalVaadin;
    });

    it('should resolve to response JSON data', async() => {
      const data = await client.call('FooEndpoint', 'fooMethod');
      expect(data).to.deep.equal({fooData: 'foo'});
    });

    it('should reject if response is not ok', async() => {
      fetchMock.post(base + '/connect/FooEndpoint/notFound', 404);
      try {
        await client.call('FooEndpoint', 'notFound');
      } catch (err) {
        expect(err).to.be.instanceOf(EndpointError)
          .and.have.property('message').that.has.string('404 Not Found');
      }
    });

    it('should reject with extra parameters in the exception if response body has the data', async() => {
      const expectedObject = {
        message: 'Something bad happened on the backend side',
        type: 'java.lang.IllegalStateException',
        detail: {one: 'two'}
      };
      fetchMock.post(base + '/connect/FooEndpoint/vaadinException', {
        body: expectedObject, status: 400
      });

      try {
        await client.call('FooEndpoint', 'vaadinException');
      } catch (err) {
        expect(err).to.be.instanceOf(EndpointError);
        expect(err).to.have.property('message').that.is.string(expectedObject.message);
        expect(err).to.have.property('type').that.is.string(expectedObject.type);
        expect(err).to.have.deep.property('detail', expectedObject.detail);
      }
    });

    it('should reject with extra unexpected response parameters in the exception if response body has the data', async() => {
      const body = 'Unexpected error';
      const errorResponse = new Response(
          body,
          {
            status: 500,
            statusText: 'Internal Server Error'
          }
      );
      fetchMock.post(base + '/connect/FooEndpoint/vaadinConnectResponse', errorResponse);

      try {
        await client.call('FooEndpoint', 'vaadinConnectResponse');
      } catch (err) {
        expect(err).to.be.instanceOf(EndpointResponseError);
        expect(err).to.have.property('message').that.is.string(body);
        expect(err).to.have.deep.property('response', errorResponse);
      }
    });

    it('should reject with extra validation parameters in the exception if response body has the data', async() => {
      const expectedObject = {
        type: 'com.vaadin.connect.exception.EndpointValidationException',
        message: 'Validation failed',
        validationErrorData: [
          {
            parameterName: 'input',
            message: 'Input cannot be an empty or blank string'
          }
        ]
      };
      fetchMock.post(base + '/connect/FooEndpoint/validationException', {
        body: expectedObject, status: 400
      });

      try {
        await client.call('FooEndpoint', 'validationException');
      } catch (err) {
        expect(err).to.be.instanceOf(EndpointValidationError);
        expect(err).to.have.property('message').that.is.string(expectedObject.message);
        expect(err).to.have.property('type').that.is.string(expectedObject.type);
        expect(err).to.have.property('detail');
        expect(err).to.have.deep.property('validationErrorData', expectedObject.validationErrorData);
      }
    });

    it('should reject if fetch is rejected', async() => {
      fetchMock.post(
        base + '/connect/FooEndpoint/reject',
        Promise.reject(new TypeError('Network failure'))
      );

      try {
        await client.call('FooEndpoint', 'reject');
      } catch (err) {
        expect(err).to.be.instanceOf(TypeError)
          .and.have.property('message').that.has.string('Network failure');
      }
    });

    it('should fetch from custom prefix', async() => {
      fetchMock.post(base + '/fooPrefix/BarEndpoint/barMethod', {barData: 'bar'});

      client.prefix = '/fooPrefix';
      const data = await client.call('BarEndpoint', 'barMethod');

      expect(data).to.deep.equal({barData: 'bar'});
      expect(fetchMock.lastUrl()).to.equal(base + '/fooPrefix/BarEndpoint/barMethod');
    });

    it('should pass 3rd argument as JSON request body', async() => {
      await client.call('FooEndpoint', 'fooMethod', {fooParam: 'foo'});

      const request = fetchMock.lastCall().request;
      expect(request).to.exist;
      expect(await request.json()).to.deep.equal({fooParam: 'foo'});
    });

    describe('middleware invocation', () => {
      it('should not invoke middleware before call', async() => {
        const spyMiddleware = sinon.spy(async(context: any, next?: any) => {
          return next(context);
        });
        client.middlewares = [spyMiddleware];

        (expect(spyMiddleware).to.not.be as any).called;
      });

      it('should invoke middleware during call', async() => {
        const spyMiddleware = sinon.spy(async(context: any, next?: any) => {
          expect(context.endpoint).to.equal('FooEndpoint');
          expect(context.method).to.equal('fooMethod');
          expect(context.params).to.deep.equal({fooParam: 'foo'});
          expect(context.request).to.be.instanceOf(Request);
          expect(context.isDeferred).to.be.false;
          return next(context);
        });
        client.middlewares = [spyMiddleware];

        await client.call(
          'FooEndpoint',
          'fooMethod',
          {fooParam: 'foo'}
        );

        (expect(spyMiddleware).to.be as any).calledOnce;
      });

      it('should allow modified request', async() => {
        const myUrl = 'https://api.example.com/';
        fetchMock.post(myUrl, {});

        const myMiddleware = async(context: any, next?: any) => {
          context.request = new Request(
            myUrl,
            {
              method: 'POST',
              headers: {...context.request.headers,
                'X-Foo': 'Bar'},
              body: '{"baz": "qux"}'
            }
          );
          return next(context);
        };

        client.middlewares = [myMiddleware];
        await client.call('FooEndpoint', 'fooMethod', {fooParam: 'foo'});

        const request = fetchMock.lastCall().request;
        expect(request.url).to.equal(myUrl);
        expect(request.headers.get('X-Foo')).to.equal('Bar');
        expect(await request.text()).to.equal('{"baz": "qux"}');
      });

      it('should allow modified response', async() => {
        const myMiddleware = async(_context: any, _next?: any) => {
          return new Response('{"baz": "qux"}');
        };

        client.middlewares = [myMiddleware];
        const responseData = await client.call('FooEndpoint', 'fooMethod', {fooParam: 'foo'});

        expect(responseData).to.deep.equal({baz: 'qux'});
      });

      it('should invoke middlewares in order', async() => {
        const firstMiddleware = sinon.spy(async(context: any, next?: any) => {
          (expect(secondMiddleware).to.not.be as any).called;
          const response = await next(context);
          (expect(secondMiddleware).to.be as any).calledOnce;
          return response;
        });

        const secondMiddleware = sinon.spy(async(context: any, next?: any) => {
          (expect(firstMiddleware).to.be as any).calledOnce;
          return next(context);
        });

        client.middlewares = [firstMiddleware, secondMiddleware];

        (expect(firstMiddleware).to.not.be as any).called;
        (expect(secondMiddleware).to.not.be as any).called;

        await client.call('FooEndpoint', 'fooMethod', {fooParam: 'foo'});

        (expect(firstMiddleware).to.be as any).calledOnce;
        (expect(secondMiddleware).to.be as any).calledOnce;
        (expect(firstMiddleware).to.be as any).calledBefore(secondMiddleware);
      });

      it('should carry the context and the response', async() => {
        const myRequest = new Request('');
        const myResponse = new Response('{}');
        const myContext = {foo: 'bar', request: myRequest};

        const firstMiddleware = async(_context?: any, next?: any) => {
          // Pass modified context
          const response = await next(myContext);
          // Expect modified response
          expect(response).to.equal(myResponse);
          return response;
        };

        const secondMiddleware = async(context: any, _next?: any) => {
          // Expect modified context
          expect(context).to.equal(myContext);
          // Pass modified response
          return myResponse;
        };

        client.middlewares = [firstMiddleware, secondMiddleware];
        await client.call('FooEndpoint', 'fooMethod', {fooParam: 'foo'});
      });
    });
<<<<<<< HEAD

    describe('login', () => {
      afterEach(() => fetchMock.restore());

      it('should return an error on invalid credentials', async () => {
        fetchMock.post('/login', { redirectUrl: '/login?error' });
        const result = await login('invalid-username', 'invalid-password');
        const expectedResult = {
          error: true,
          errorTitle: 'Incorrect username or password.',
          errorMessage: 'Check that you have entered the correct username and password and try again.'
        };

        expect(fetchMock.calls()).to.have.lengthOf(1);
        expect(result).to.deep.equal(expectedResult);
      })

      it('should return a CSRF token on valid credentials', async () => {
        fetchMock.post('/login', {
          body: 'window.Vaadin = {TypeScript: {"csrfToken":"6a60700e-852b-420f-a126-a1c61b73d1ba"}};',
          redirectUrl: '/'
        });
        const result = await login('valid-username', 'valid-password');
        const expectedResult = {
          error: false,
          errorTitle: '',
          errorMessage: '',
          token: '6a60700e-852b-420f-a126-a1c61b73d1ba'
        };

        expect(fetchMock.calls()).to.have.lengthOf(1);
        expect(result).to.deep.equal(expectedResult);
      })

      it('should return an error on other unexpected responses', async () => {
        const body = 'Unexpected error';
        const errorResponse = new Response(
          body,
          {
            status: 500,
            statusText: 'Internal Server Error'
          }
        );
        fetchMock.post('/login', errorResponse);
        const result = await login('valid-username', 'valid-password');
        const expectedResult = {
          error: true,
          errorTitle: 'Error',
          errorMessage: 'Something went wrong when trying to login.'
        };

        expect(fetchMock.calls()).to.have.lengthOf(1);
        expect(result).to.deep.equal(expectedResult);
      })
    })
  });

  describe("logout", () => {
    it('should set the csrf token on logout', async () => {
      fetchMock.get('/logout', {
        body: 'window.Vaadin = {TypeScript: {"csrfToken":"6a60700e-852b-420f-a126-a1c61b73d1ba"}};',
        redirectUrl: '/logout?login'
      });
      await logout();
      expect(fetchMock.calls()).to.have.lengthOf(1);
      expect((window as any).Vaadin.TypeScript.csrfToken).to.equal("6a60700e-852b-420f-a126-a1c61b73d1ba");
    });
  });

  describe("InvalidSessionMiddleWare", ()=>{
    afterEach(() => fetchMock.restore());

    it("should invoke the onInvalidSession callback on 401 response", async ()=>{
      fetchMock.post(base + '/connect/FooEndpoint/fooMethod', 401)

      const invalidSessionCallback = sinon.spy((continueFunc: EndpointCallContinue)=>{
        // mock to pass authentication
        fetchMock.restore();
        fetchMock.post(base + '/connect/FooEndpoint/fooMethod', {fooData: 'foo'})
        continueFunc("csrf-token");
      });
      const middleware = new InvalidSessionMiddleware(invalidSessionCallback);

      const client = new ConnectClient({middlewares:[middleware]});

      await client.call('FooEndpoint','fooMethod');

      expect(invalidSessionCallback.calledOnce).to.be.true;

      const headers = fetchMock.lastOptions().headers;
      expect(headers).to.deep.include({
        'x-csrf-token': 'csrf-token'
      });
    })

    it("should not invoke the onInvalidSession callback on 200 response", async ()=>{
      fetchMock.post(base + '/connect/FooEndpoint/fooMethod', {fooData: 'foo'})

      const invalidSessionCallback = sinon.spy();
      const middleware = new InvalidSessionMiddleware(invalidSessionCallback);

      const client = new ConnectClient({middlewares:[middleware]});
      await client.call('FooEndpoint', 'fooMethod');

      expect(invalidSessionCallback.called).to.be.false;
    })
=======
>>>>>>> e6e3977b
  });

  describe("Defer Request", () => {
    let client: ConnectClient;

    beforeEach(() => {
      client = new ConnectClient();
    });

    it("Should return a DeferrableResult that retains request meta when invoking deferRequest offline", async () => {
      sinon.stub(client, "checkOnline").callsFake(() => false);
      sinon.stub(client, "cacheEndpointRequest").callsFake((request:any) => {
        if (!request.id) {
          request.id = 100;
        }
        return request;
      });

      const result = await client.deferrableCall('FooEndpoint', 'fooMethod', { fooData: 'foo' });

      expect(result.isDeferred).to.be.true;
      expect(result.endpointRequest?.endpoint).to.equal('FooEndpoint');
      expect(result.endpointRequest?.method).to.equal('fooMethod');
      expect(result.endpointRequest?.params?.fooData).to.equal('foo');
    })

    it("Should cache the endpoint request when invoking deferRequest offline", async () => {
      sinon.stub(client, "checkOnline").callsFake(() => false);

      const result = await client.deferrableCall('FooEndpoint', 'fooMethod', { fooData: 'foo' });

      const db = await openDB('request-queue');
      const cachedRequest = await db.get('requests', result.endpointRequest?.id as number);

      expect(cachedRequest.endpoint).to.equal('FooEndpoint');
      expect(cachedRequest.method).to.equal('fooMethod');
      expect(cachedRequest.params?.fooData).to.equal('foo');

      await db.clear('requests');
      db.close();
    })

    it("Should not invoke the client.call method when invoking deferRequest offline", async () => {
      sinon.stub(client, "checkOnline").callsFake(() => false);
      sinon.stub(client, "cacheEndpointRequest");

      const callMethod = sinon.stub(client, "call");

      await client.deferrableCall('FooEndpoint', 'fooMethod', { fooData: 'foo' });

      expect(callMethod.called).to.be.false;
    })

    it("should return true when checking the isDefered prooperty of the return value of invoking deferRequest method offline", async () => {
      sinon.stub(client, "checkOnline").callsFake(() => false);
      sinon.stub(client, "call");
      sinon.stub(client, "cacheEndpointRequest");

      const result = await client.deferrableCall('FooEndpoint', 'fooMethod', { fooData: 'foo' });

      expect(result.isDeferred).to.be.true;
    })

    it("should return undefined when checking the result prooperty of the return value of invoking deferRequest method offline", async () => {
      sinon.stub(client, "checkOnline").callsFake(() => false);
      sinon.stub(client, "call");
      sinon.stub(client, "cacheEndpointRequest");

      const returnValue = await client.deferrableCall('FooEndpoint', 'fooMethod', { fooData: 'foo' });

      expect(returnValue.result).to.be.undefined;
    })

    it("Should invoke the client.call method when invoking deferRequest online", async () => {
      sinon.stub(client, "checkOnline").callsFake(() => true);
      const callMethod = sinon.stub(client, "call");

      await client.deferrableCall('FooEndpoint', 'fooMethod', { fooData: 'foo' });

      expect(callMethod.called).to.be.true;
    })

    it("Should not invoke the client.cacheEndpointRequest method when invoking deferRequest online", async () => {
      sinon.stub(client, "checkOnline").callsFake(() => true);
      sinon.stub(client, "call");
      const cacheEndpointRequest = sinon.stub(client, "cacheEndpointRequest");

      await client.deferrableCall('FooEndpoint', 'fooMethod', { fooData: 'foo' });

      expect(cacheEndpointRequest.called).to.be.false;
    })

    it("should return false when checking the isDefered prooperty of the return value of invoking deferRequest method online", async () => {
      sinon.stub(client, "checkOnline").callsFake(() => true);
      sinon.stub(client, "call");
      sinon.stub(client, "cacheEndpointRequest");

      const result = await client.deferrableCall('FooEndpoint', 'fooMethod', { fooData: 'foo' });

      expect(result.isDeferred).to.be.false;
    })

    it("should return undefined when checking the endpointRequest prooperty of the return value of invoking deferRequest method offline", async () => {
      sinon.stub(client, "checkOnline").callsFake(() => true);
      sinon.stub(client, "call");
      sinon.stub(client, "cacheEndpointRequest");

      const returnValue = await client.deferrableCall('FooEndpoint', 'fooMethod', { fooData: 'foo' });

      expect(returnValue.endpointRequest).to.be.undefined;
    })
  });

  describe("submit deferred calls", () => {
    let client: ConnectClient;
    let requestCallStub: any;

    function fakeRequestCallFails() {
      requestCallStub.callsFake(() => {
        throw new Error();
      });
    }

    async function insertARequest(numberOfRequests=1) {
      const db = await (client as any).openOrCreateDB();
      for(let i=0; i<numberOfRequests; i++){
        await db.put('requests', {endpoint: 'FooEndpoint', method:'fooMethod', params:{ fooData: 'foo' }});
      }
      expect(await db.count('requests')).to.equal(numberOfRequests);
      db.close();
    }

    async function verifyNumberOfRequsetsInTheQueue(numberOfRequests=1) {
      const db = await (client as any).openOrCreateDB();
      expect(await db.count('requests')).to.equal(numberOfRequests);
      db.close();
    }

    beforeEach(async () => {
      client = new ConnectClient();
      requestCallStub = sinon.stub(client, 'requestCall').callsFake(async () => {
        await new Promise(resolve => setTimeout(resolve, 10))
      });
    });

    afterEach(async () => {
      const db = await (client as any).openOrCreateDB();
      await db.clear('requests');
      db.close();
    });

    it("should check and submit the cached requests when receiving online event", () => {
      const submitMethod = sinon.stub(ConnectClient.prototype, "processDeferredCalls");
      client = new ConnectClient();
      self.dispatchEvent(new Event('online'));
      expect(submitMethod.called).to.be.true;
      submitMethod.restore();
    })

    it("should submit the cached request when receiving online event", async () => {
      await insertARequest(3);

      await client.processDeferredCalls();

      await verifyNumberOfRequsetsInTheQueue(0);
    })

    it("should keep the request if submission fails", async () => {
      await insertARequest();

      fakeRequestCallFails();

      try {
        await client.processDeferredCalls();
      } catch (_) {
        // expected
      } finally {
        await verifyNumberOfRequsetsInTheQueue(1);
      }
    });

    it('should reject if submission fails', async () => {
      await insertARequest();

      fakeRequestCallFails();

      let error: Error | undefined;

      try {
        await client.processDeferredCalls();
      } catch (e) {
        // expected
        error = e;
      }

      expect(error).to.be.instanceOf(Error);
    });

    it("should be able to resubmit cached request that was failed to submit", async () => {
      await insertARequest();

      fakeRequestCallFails();

      try {
        await client.processDeferredCalls();
      } catch (_) {
        // expected
      } finally {
        await verifyNumberOfRequsetsInTheQueue(1);

        requestCallStub.restore();
        sinon.stub(client, "requestCall");

        await client.processDeferredCalls();

        await verifyNumberOfRequsetsInTheQueue(0);
      }
    });

    it("should only submit once when receiving multiple online events", async () => {
      await insertARequest();

      await Promise.all([
        client.processDeferredCalls(),
        client.processDeferredCalls(),
        client.processDeferredCalls()
      ])

      expect(requestCallStub.calledOnce).to.be.true;
    })

    it("should only submit once when receiving multiple online events after a failed submission", async () => {
      await insertARequest();

      fakeRequestCallFails();

      try {
        await client.processDeferredCalls();
      } catch (_) {
        // expected
      } finally {
        await verifyNumberOfRequsetsInTheQueue(1);

        requestCallStub.restore();
        sinon.stub(client, "requestCall");

        await Promise.all([
          client.processDeferredCalls(),
          client.processDeferredCalls(),
          client.processDeferredCalls()
        ])

        expect(requestCallStub.calledOnce).to.be.true;
      }
    });

    it('should invoke middleware with isDeferred context', async () => {
      fetchMock.post(base + '/connect/FooEndpoint/fooMethod', {fooData: 'foo'});

      requestCallStub.restore();

      const spyMiddleware = sinon.spy(async(context: any, next?: any) => {
        expect(context.endpoint).to.equal('FooEndpoint');
        expect(context.method).to.equal('fooMethod');
        expect(context.params).to.deep.equal({fooData: 'foo'});
        expect(context.request).to.be.instanceOf(Request);
        expect(context.isDeferred).to.be.true;
        return next(context);
      });
      client.middlewares = [spyMiddleware];

      try {
        await insertARequest();

        expect(spyMiddleware.called).to.be.false;

        await client.processDeferredCalls();

        expect(spyMiddleware.called).to.be.true;
      } finally {
        fetchMock.restore();
      }
    });

    it('should invoke onDeferredCall callback', async () => {
      await insertARequest();

      const onDeferredCallStub = sinon.stub().resolves();
      client.onDeferredCall = onDeferredCallStub;

      await client.processDeferredCalls();

      expect(onDeferredCallStub.callCount).to.equal(1);
      const [call, promiseResult] = onDeferredCallStub.getCall(0).args;
      expect(call.endpoint).to.equal('FooEndpoint');
      expect(call.method).to.equal('fooMethod');
      expect(call.params).to.deep.equal({fooData: 'foo'});
      expect(promiseResult).to.be.instanceOf(Promise);

      await verifyNumberOfRequsetsInTheQueue(0);
    });

    it('should provide result promise in onDeferredCall callback', async () => {
      const resultData = {fooData: 'bar'};
      fetchMock.post(base + '/connect/FooEndpoint/fooMethod', resultData);
      requestCallStub.restore();

      const onDeferredCallStub = sinon.stub().callsFake(async (_call: any, resultPromise: Promise<any>) => {
        const result = await resultPromise;
        expect(result).to.deep.equal(resultData);
      });
      client.onDeferredCall = onDeferredCallStub;

      try {
        await insertARequest();
        await client.processDeferredCalls();

        await verifyNumberOfRequsetsInTheQueue(0);
      } finally {
        fetchMock.restore();
      }
    });

    it('should reject if onDeferredCall callback rejects', async () => {
      const onDeferredCallStub = sinon.stub().rejects();
      client.onDeferredCall = onDeferredCallStub;

      let error: Error | undefined;

      try {
        await insertARequest();
        await client.processDeferredCalls();
      } catch (e) {
        // expected
        error = e;
      } finally {
        expect(error).to.be.instanceOf(Error);
      }
    });

    it('should keep request in the queue when onDeferredCall callback rejects', async () => {
      const onDeferredCallStub = sinon.stub().rejects();
      client.onDeferredCall = onDeferredCallStub;

      try {
        await insertARequest();
        await client.processDeferredCalls();
      } catch(_) {
        // expected
      } finally {
        await verifyNumberOfRequsetsInTheQueue(1);
      }
    });
  });
});<|MERGE_RESOLUTION|>--- conflicted
+++ resolved
@@ -4,22 +4,14 @@
 const {fetchMock} = intern.getPlugin('fetchMock');
 const {sinon} = intern.getPlugin('sinon');
 
-<<<<<<< HEAD
 import {
   ConnectClient,
-  EndpointCallContinue,
   EndpointError,
   EndpointResponseError,
   EndpointValidationError,
-  InvalidSessionMiddleware,
-  login,
-  logout
 } from "../../main/resources/META-INF/resources/frontend/Connect";
 
 import {openDB} from "idb";
-=======
-import { ConnectClient,  EndpointError, EndpointResponseError, EndpointValidationError } from "../../main/resources/META-INF/resources/frontend";
->>>>>>> e6e3977b
 
 // `connectClient.call` adds the host and context to the endpoint request.
 // we need to add this origin when configuring fetch-mock
@@ -424,115 +416,6 @@
         await client.call('FooEndpoint', 'fooMethod', {fooParam: 'foo'});
       });
     });
-<<<<<<< HEAD
-
-    describe('login', () => {
-      afterEach(() => fetchMock.restore());
-
-      it('should return an error on invalid credentials', async () => {
-        fetchMock.post('/login', { redirectUrl: '/login?error' });
-        const result = await login('invalid-username', 'invalid-password');
-        const expectedResult = {
-          error: true,
-          errorTitle: 'Incorrect username or password.',
-          errorMessage: 'Check that you have entered the correct username and password and try again.'
-        };
-
-        expect(fetchMock.calls()).to.have.lengthOf(1);
-        expect(result).to.deep.equal(expectedResult);
-      })
-
-      it('should return a CSRF token on valid credentials', async () => {
-        fetchMock.post('/login', {
-          body: 'window.Vaadin = {TypeScript: {"csrfToken":"6a60700e-852b-420f-a126-a1c61b73d1ba"}};',
-          redirectUrl: '/'
-        });
-        const result = await login('valid-username', 'valid-password');
-        const expectedResult = {
-          error: false,
-          errorTitle: '',
-          errorMessage: '',
-          token: '6a60700e-852b-420f-a126-a1c61b73d1ba'
-        };
-
-        expect(fetchMock.calls()).to.have.lengthOf(1);
-        expect(result).to.deep.equal(expectedResult);
-      })
-
-      it('should return an error on other unexpected responses', async () => {
-        const body = 'Unexpected error';
-        const errorResponse = new Response(
-          body,
-          {
-            status: 500,
-            statusText: 'Internal Server Error'
-          }
-        );
-        fetchMock.post('/login', errorResponse);
-        const result = await login('valid-username', 'valid-password');
-        const expectedResult = {
-          error: true,
-          errorTitle: 'Error',
-          errorMessage: 'Something went wrong when trying to login.'
-        };
-
-        expect(fetchMock.calls()).to.have.lengthOf(1);
-        expect(result).to.deep.equal(expectedResult);
-      })
-    })
-  });
-
-  describe("logout", () => {
-    it('should set the csrf token on logout', async () => {
-      fetchMock.get('/logout', {
-        body: 'window.Vaadin = {TypeScript: {"csrfToken":"6a60700e-852b-420f-a126-a1c61b73d1ba"}};',
-        redirectUrl: '/logout?login'
-      });
-      await logout();
-      expect(fetchMock.calls()).to.have.lengthOf(1);
-      expect((window as any).Vaadin.TypeScript.csrfToken).to.equal("6a60700e-852b-420f-a126-a1c61b73d1ba");
-    });
-  });
-
-  describe("InvalidSessionMiddleWare", ()=>{
-    afterEach(() => fetchMock.restore());
-
-    it("should invoke the onInvalidSession callback on 401 response", async ()=>{
-      fetchMock.post(base + '/connect/FooEndpoint/fooMethod', 401)
-
-      const invalidSessionCallback = sinon.spy((continueFunc: EndpointCallContinue)=>{
-        // mock to pass authentication
-        fetchMock.restore();
-        fetchMock.post(base + '/connect/FooEndpoint/fooMethod', {fooData: 'foo'})
-        continueFunc("csrf-token");
-      });
-      const middleware = new InvalidSessionMiddleware(invalidSessionCallback);
-
-      const client = new ConnectClient({middlewares:[middleware]});
-
-      await client.call('FooEndpoint','fooMethod');
-
-      expect(invalidSessionCallback.calledOnce).to.be.true;
-
-      const headers = fetchMock.lastOptions().headers;
-      expect(headers).to.deep.include({
-        'x-csrf-token': 'csrf-token'
-      });
-    })
-
-    it("should not invoke the onInvalidSession callback on 200 response", async ()=>{
-      fetchMock.post(base + '/connect/FooEndpoint/fooMethod', {fooData: 'foo'})
-
-      const invalidSessionCallback = sinon.spy();
-      const middleware = new InvalidSessionMiddleware(invalidSessionCallback);
-
-      const client = new ConnectClient({middlewares:[middleware]});
-      await client.call('FooEndpoint', 'fooMethod');
-
-      expect(invalidSessionCallback.called).to.be.false;
-    })
-=======
->>>>>>> e6e3977b
   });
 
   describe("Defer Request", () => {
