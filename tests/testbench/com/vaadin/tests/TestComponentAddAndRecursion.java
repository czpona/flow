--- conflicted
+++ resolved
@@ -1,4 +1,3 @@
-<<<<<<< HEAD
 /**
  * 
  */
@@ -129,134 +128,4 @@
          * contents when the application is accessed with the terminal.
          */
     }
-}
-=======
-/**
- * 
- */
-package com.vaadin.tests;
-
-import com.vaadin.ui.Button;
-import com.vaadin.ui.Button.ClickEvent;
-import com.vaadin.ui.CustomComponent;
-import com.vaadin.ui.GridLayout;
-import com.vaadin.ui.Label;
-import com.vaadin.ui.Panel;
-import com.vaadin.ui.VerticalLayout;
-import com.vaadin.ui.Window;
-
-/**
- * @author marc
- * 
- */
-public class TestComponentAddAndRecursion extends CustomComponent {
-    Panel p;
-    Panel p2;
-    Label l;
-    Label l2;
-    Panel p3;
-
-    public TestComponentAddAndRecursion() {
-
-        VerticalLayout main = new VerticalLayout();
-        setCompositionRoot(main);
-
-        l = new Label("A");
-        l2 = new Label("B");
-        p = new Panel("p");
-        p.addComponent(l);
-        p.addComponent(l2);
-        main.addComponent(p);
-        p2 = new Panel("p2");
-        p2.addComponent(l);
-        main.addComponent(p2);
-        p3 = new Panel("p3");
-        p2.addComponent(p3);
-
-        Button b = new Button("use gridlayout", new Button.ClickListener() {
-
-            public void buttonClick(ClickEvent event) {
-                p.setContent(new GridLayout());
-                p2.setContent(new GridLayout());
-                p3.setContent(new GridLayout());
-            }
-
-        });
-        main.addComponent(b);
-        b = new Button("use orderedlayout", new Button.ClickListener() {
-
-            public void buttonClick(ClickEvent event) {
-                p.setContent(new VerticalLayout());
-                p2.setContent(new VerticalLayout());
-                p3.setContent(new VerticalLayout());
-            }
-
-        });
-        main.addComponent(b);
-        b = new Button("move B", new Button.ClickListener() {
-
-            public void buttonClick(ClickEvent event) {
-                p2.addComponent(l2);
-            }
-
-        });
-        main.addComponent(b);
-        b = new Button("move p", new Button.ClickListener() {
-
-            public void buttonClick(ClickEvent event) {
-                p3.addComponent(p);
-            }
-
-        });
-        main.addComponent(b);
-        b = new Button("add to both", new Button.ClickListener() {
-
-            public void buttonClick(ClickEvent event) {
-                Label l = new Label("both");
-                p.addComponent(l);
-                p2.addComponent(l);
-            }
-
-        });
-        main.addComponent(b);
-        b = new Button("recurse", new Button.ClickListener() {
-
-            public void buttonClick(ClickEvent event) {
-                try {
-                    p3.addComponent(p2);
-                    getWindow().showNotification("ERROR",
-                            "This should have failed",
-                            Window.Notification.TYPE_ERROR_MESSAGE);
-                } catch (Exception e) {
-                    getWindow().showNotification("OK", "threw, as expected",
-                            Window.Notification.TYPE_ERROR_MESSAGE);
-                }
-            }
-
-        });
-        main.addComponent(b);
-        b = new Button("recurse2", new Button.ClickListener() {
-
-            public void buttonClick(ClickEvent event) {
-                Panel p = new Panel("dynamic");
-                p.addComponent(p2);
-                try {
-                    p3.addComponent(p);
-                    getWindow().showNotification("ERROR",
-                            "This should have failed",
-                            Window.Notification.TYPE_ERROR_MESSAGE);
-                } catch (Exception e) {
-                    getWindow().showNotification("OK", "threw, as expected",
-                            Window.Notification.TYPE_ERROR_MESSAGE);
-                }
-            }
-
-        });
-        main.addComponent(b);
-        /*
-         * And that's it! The framework will display the main window and its
-         * contents when the application is accessed with the terminal.
-         */
-    }
-}
->>>>>>> 116cd1f2
+}