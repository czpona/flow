<<<<<<< HEAD
package com.vaadin.tests.tickets;

import java.io.Serializable;
import java.util.Calendar;
import java.util.Date;
import java.util.HashMap;
import java.util.Map;
import java.util.Random;
import java.util.Set;

import com.vaadin.Application;
import com.vaadin.data.Container;
import com.vaadin.data.Validator;
import com.vaadin.data.util.BeanItemContainer;
import com.vaadin.ui.ComboBox;
import com.vaadin.ui.Component;
import com.vaadin.ui.DateField;
import com.vaadin.ui.DefaultFieldFactory;
import com.vaadin.ui.Field;
import com.vaadin.ui.FormLayout;
import com.vaadin.ui.Layout;
import com.vaadin.ui.ListSelect;
import com.vaadin.ui.Panel;
import com.vaadin.ui.Root.LegacyWindow;
import com.vaadin.ui.Table;
import com.vaadin.ui.TextField;
import com.vaadin.ui.VerticalLayout;
import com.vaadin.ui.Window;
import com.vaadin.ui.themes.Reindeer;

/**
 * Table layout is very slow in Firefox 3.0.10 when the table contains
 * components.
 * 
 * This is adapted from the HbnContainer example application WorkoutLog.
 * 
 * Other browsers are much faster.
 */
public class Ticket2998 extends Application.LegacyApplication {
    private Table table;
    private VerticalLayout mainLayout;

    public class Workout implements Serializable {
        private Long id;
        private Date date = new Date();
        private String title = " -- new workout -- ";
        private float kilometers;

        private String trainingType;

        private Set<String> secondaryTypes;

        public Workout() {
        }

        public Long getId() {
            return id;
        }

        public Date getDate() {
            return date;
        }

        public void setDate(Date date) {
            this.date = date;
        }

        public String getTitle() {
            return title;
        }

        public void setTitle(String title) {
            this.title = title;
        }

        public float getKilometers() {
            return kilometers;
        }

        public void setKilometers(float kilometers) {
            this.kilometers = kilometers;
        }

        public String getTrainingType() {
            return trainingType;
        }

        public void setTrainingType(String trainingType) {
            this.trainingType = trainingType;
        }

        public void setSecondaryTypes(Set<String> secondaryTypes) {
            this.secondaryTypes = secondaryTypes;
        }

        public Set<String> getSecondaryTypes() {
            return secondaryTypes;
        }

    }

    public class WorkoutEditor extends Window {

        private DateField date = new DateField("Date");
        private TextField kilomiters = new TextField("Kilometers");
        private TextField title = new TextField("Title/note");

        private Ticket2998 workoutLog;

        public WorkoutEditor(Ticket2998 app) {
            super("Edit workout");
            workoutLog = app;
            Layout main = new VerticalLayout();
            setContent(main);
            main.setSizeUndefined();
            main.setStyleName(Reindeer.PANEL_LIGHT);

            FormLayout form = new FormLayout();
            form.setSizeUndefined();
            date.setResolution(DateField.RESOLUTION_MIN);
            form.addComponent(date);
            form.addComponent(kilomiters);
            form.addComponent(title);
            main.addComponent(form);

        }

        public void loadRun(Workout run) {
            if (run == null) {
                close();
            } else {
                date.setValue(run.getDate());
                kilomiters.setValue(String.valueOf(run.getKilometers()));
                title.setValue(run.getTitle());
                if (getParent() == null) {
                    workoutLog.getMainWindow().addWindow(this);
                }
                kilomiters.focus();
            }
        }
    }

    public class MyFieldFactory extends DefaultFieldFactory {

        public MyFieldFactory(Ticket2998 app) {
        }

        @Override
        public Field<?> createField(Container container, Object itemId,
                Object propertyId, Component uiContext) {

            /*
             * trainingType is manyToOne relation, give it a combobox
             */
            if (propertyId.equals("trainingType")) {
                return getTrainingTypeComboboxFor(itemId);
            }

            /*
             * Secondarytypes is manyToMany relation, give it a multiselect list
             */
            if (propertyId.equals("secondaryTypes")) {
                return getSecondaryTypesList(itemId);
            }

            final Field<?> f = super.createField(container, itemId, propertyId,
                    uiContext);
            if (f != null) {
                if (f instanceof TextField) {
                    TextField tf = (TextField) f;
                    tf.setWidth("100%");
                }
                if (propertyId.equals("kilometers")) {
                    f.setWidth("4em");
                    f.addValidator(new Validator() {
                        public void validate(Object value)
                                throws InvalidValueException {
                            // FIXME this does not follow the standard pattern
                            // for validators and has side effects!
                            try {
                                @SuppressWarnings("unused")
                                float f = Float.parseFloat((String) value);
                            } catch (Exception e) {
                                f.getRoot()
                                        .showNotification("Bad number value");
                                f.setValue(0);
                            }
                        }
                    });
                }
                if (propertyId.equals("date")) {
                    ((DateField) f).setResolution(DateField.RESOLUTION_MIN);
                }
            }
            return f;

        }

        private Map<Object, ListSelect> workoutIdToList = new HashMap<Object, ListSelect>();

        private Field<?> getSecondaryTypesList(Object itemId) {
            ListSelect list = workoutIdToList.get(itemId);
            if (list == null) {
                list = new ListSelect();
                list.setMultiSelect(true);
                list.addItem("Item1");
                list.addItem("Item2");
                list.addItem("Item3");
                list.addItem("Item4");
                list.addItem("Item5");
                // list.setContainerDataSource(trainingTypes);
                list.setRows(4);
                workoutIdToList.put(itemId, list);
            }
            return list;
        }

        private Map<Object, ComboBox> workoutIdToCombobox = new HashMap<Object, ComboBox>();

        private Field<?> getTrainingTypeComboboxFor(Object itemId) {
            ComboBox cb = workoutIdToCombobox.get(itemId);
            if (cb == null) {
                final ComboBox cb2 = new ComboBox();
                cb2.addItem("value1");
                cb2.addItem("value2");
                cb2.addItem("value3");
                cb2.addItem("value4");
                cb2.setNewItemsAllowed(true);

                workoutIdToCombobox.put(itemId, cb2);
                cb = cb2;
            }
            return cb;
        }
    }

    @Override
    public void init() {
        buildView();
        setTheme("reindeer");
    }

    /**
     * Builds a simple view for application with Table and a row of buttons
     * below it.
     */
    private void buildView() {

        final LegacyWindow w = new LegacyWindow("Workout Log");

        // set theme and some layout stuff
        setMainWindow(w);
        w.getContent().setSizeFull();
        ((Layout) w.getContent()).setMargin(false);

        Panel p = new Panel("Workout Log");
        p.setStyleName(Reindeer.PANEL_LIGHT);
        w.addComponent(p);
        mainLayout = new VerticalLayout();
        p.setContent(mainLayout);

        populateAndConfigureTable();

        mainLayout.addComponent(table);

        // make table consume all extra space
        p.setSizeFull();
        mainLayout.setSizeFull();
        mainLayout.setExpandRatio(table, 1);
        table.setSizeFull();
    }

    protected void populateAndConfigureTable() {
        table = new Table();

        table.setWidth("100%");
        table.setSelectable(true);
        table.setImmediate(true);
        table.setColumnCollapsingAllowed(true);
        table.setColumnWidth("date", 200);
        table.setColumnWidth("kilometers", 100);
        // table.addListener(this);
        table.setTableFieldFactory(new MyFieldFactory(this));

        loadWorkouts();

        table.setEditable(true);
    }

    /**
     * Loads container to Table
     */
    protected void loadWorkouts() {
        final BeanItemContainer<Workout> cont;
        // Use plain HbnContainer
        cont = new BeanItemContainer<Workout>(Workout.class);
        table.setContainerDataSource(cont);

        // insert some sample data
        Calendar c = Calendar.getInstance();
        c.set(Calendar.MILLISECOND, 0);
        c.set(Calendar.SECOND, 0);
        c.set(Calendar.MINUTE, 0);

        String[] titles = new String[] { "A short easy one", "intervals",
                "very long", "just shaking legs after work",
                "long one with Paul", "test run" };

        c.add(Calendar.DATE, -1000);

        Random rnd = new Random();

        Workout r;

        for (int i = 0; i < 1000; i++) {
            r = new Workout();
            c.set(Calendar.HOUR_OF_DAY,
                    12 + (rnd.nextInt(11) - rnd.nextInt(11)));
            r.setDate(c.getTime());
            r.setTitle(titles[rnd.nextInt(titles.length)]);
            r.setKilometers(Math.round(rnd.nextFloat() * 30));
            r.setTrainingType("tt");
            c.add(Calendar.DATE, 1);
            cont.addBean(r);
        }
    }

}
=======
package com.vaadin.tests.tickets;

import java.io.Serializable;
import java.util.Calendar;
import java.util.Date;
import java.util.HashMap;
import java.util.Map;
import java.util.Random;
import java.util.Set;

import com.vaadin.Application;
import com.vaadin.data.Container;
import com.vaadin.data.Validator;
import com.vaadin.data.util.BeanItemContainer;
import com.vaadin.ui.ComboBox;
import com.vaadin.ui.Component;
import com.vaadin.ui.DateField;
import com.vaadin.ui.DefaultFieldFactory;
import com.vaadin.ui.Field;
import com.vaadin.ui.FormLayout;
import com.vaadin.ui.Layout;
import com.vaadin.ui.ListSelect;
import com.vaadin.ui.Panel;
import com.vaadin.ui.Table;
import com.vaadin.ui.TextField;
import com.vaadin.ui.VerticalLayout;
import com.vaadin.ui.Window;
import com.vaadin.ui.themes.Reindeer;

/**
 * Table layout is very slow in Firefox 3.0.10 when the table contains
 * components.
 * 
 * This is adapted from the HbnContainer example application WorkoutLog.
 * 
 * Other browsers are much faster.
 */
public class Ticket2998 extends Application {
    private Table table;
    private VerticalLayout mainLayout;

    public class Workout implements Serializable {
        private Long id;
        private Date date = new Date();
        private String title = " -- new workout -- ";
        private float kilometers;

        private String trainingType;

        private Set<String> secondaryTypes;

        public Workout() {
        }

        public Long getId() {
            return id;
        }

        public Date getDate() {
            return date;
        }

        public void setDate(Date date) {
            this.date = date;
        }

        public String getTitle() {
            return title;
        }

        public void setTitle(String title) {
            this.title = title;
        }

        public float getKilometers() {
            return kilometers;
        }

        public void setKilometers(float kilometers) {
            this.kilometers = kilometers;
        }

        public String getTrainingType() {
            return trainingType;
        }

        public void setTrainingType(String trainingType) {
            this.trainingType = trainingType;
        }

        public void setSecondaryTypes(Set<String> secondaryTypes) {
            this.secondaryTypes = secondaryTypes;
        }

        public Set<String> getSecondaryTypes() {
            return secondaryTypes;
        }

    }

    public class WorkoutEditor extends Window {

        private DateField date = new DateField("Date");
        private TextField kilomiters = new TextField("Kilometers");
        private TextField title = new TextField("Title/note");

        private Ticket2998 workoutLog;

        public WorkoutEditor(Ticket2998 app) {
            super("Edit workout");
            workoutLog = app;
            Layout main = new VerticalLayout();
            setContent(main);
            main.setSizeUndefined();
            main.setStyleName(Reindeer.PANEL_LIGHT);

            FormLayout form = new FormLayout();
            form.setSizeUndefined();
            date.setResolution(DateField.RESOLUTION_MIN);
            form.addComponent(date);
            form.addComponent(kilomiters);
            form.addComponent(title);
            main.addComponent(form);

        }

        public void loadRun(Workout run) {
            if (run == null) {
                close();
            } else {
                date.setValue(run.getDate());
                kilomiters.setValue(run.getKilometers());
                title.setValue(run.getTitle());
                if (getParent() == null) {
                    workoutLog.getMainWindow().addWindow(this);
                }
                kilomiters.focus();
            }
        }
    }

    public class MyFieldFactory extends DefaultFieldFactory {

        public MyFieldFactory(Ticket2998 app) {
        }

        @Override
        public Field createField(Container container, Object itemId,
                Object propertyId, Component uiContext) {

            /*
             * trainingType is manyToOne relation, give it a combobox
             */
            if (propertyId.equals("trainingType")) {
                return getTrainingTypeComboboxFor(itemId);
            }

            /*
             * Secondarytypes is manyToMany relation, give it a multiselect list
             */
            if (propertyId.equals("secondaryTypes")) {
                return getSecondaryTypesList(itemId);
            }

            final Field f = super.createField(container, itemId, propertyId,
                    uiContext);
            if (f != null) {
                if (f instanceof TextField) {
                    TextField tf = (TextField) f;
                    tf.setWidth("100%");
                }
                if (propertyId.equals("kilometers")) {
                    f.setWidth("4em");
                    f.addValidator(new Validator() {
                        public boolean isValid(Object value) {
                            try {
                                @SuppressWarnings("unused")
                                float f = Float.parseFloat((String) value);
                                return true;
                            } catch (Exception e) {
                                f.getWindow().showNotification(
                                        "Bad number value");
                                f.setValue(0);
                                return false;
                            }
                        }

                        public void validate(Object value)
                                throws InvalidValueException {
                            // TODO Auto-generated method stub

                        }
                    });
                }
                if (propertyId.equals("date")) {
                    ((DateField) f).setResolution(DateField.RESOLUTION_MIN);
                }
            }
            return f;

        }

        private Map<Object, ListSelect> workoutIdToList = new HashMap<Object, ListSelect>();

        private Field getSecondaryTypesList(Object itemId) {
            ListSelect list = workoutIdToList.get(itemId);
            if (list == null) {
                list = new ListSelect();
                list.setMultiSelect(true);
                list.addItem("Item1");
                list.addItem("Item2");
                list.addItem("Item3");
                list.addItem("Item4");
                list.addItem("Item5");
                // list.setContainerDataSource(trainingTypes);
                list.setRows(4);
                workoutIdToList.put(itemId, list);
            }
            return list;
        }

        private Map<Object, ComboBox> workoutIdToCombobox = new HashMap<Object, ComboBox>();

        private Field getTrainingTypeComboboxFor(Object itemId) {
            ComboBox cb = workoutIdToCombobox.get(itemId);
            if (cb == null) {
                final ComboBox cb2 = new ComboBox();
                cb2.addItem("value1");
                cb2.addItem("value2");
                cb2.addItem("value3");
                cb2.addItem("value4");
                cb2.setNewItemsAllowed(true);

                workoutIdToCombobox.put(itemId, cb2);
                cb = cb2;
            }
            return cb;
        }
    }

    @Override
    public void init() {
        buildView();
        setTheme("reindeer");
    }

    /**
     * Builds a simple view for application with Table and a row of buttons
     * below it.
     */
    private void buildView() {

        final Window w = new Window("Workout Log");

        // set theme and some layout stuff
        setMainWindow(w);
        w.getContent().setSizeFull();
        ((Layout) w.getContent()).setMargin(false);

        Panel p = new Panel("Workout Log");
        p.setStyleName(Reindeer.PANEL_LIGHT);
        w.addComponent(p);
        mainLayout = new VerticalLayout();
        p.setContent(mainLayout);

        populateAndConfigureTable();

        mainLayout.addComponent(table);

        // make table consume all extra space
        p.setSizeFull();
        mainLayout.setSizeFull();
        mainLayout.setExpandRatio(table, 1);
        table.setSizeFull();
    }

    protected void populateAndConfigureTable() {
        table = new Table();

        table.setWidth("100%");
        table.setSelectable(true);
        table.setImmediate(true);
        table.setColumnCollapsingAllowed(true);
        table.setColumnWidth("date", 200);
        table.setColumnWidth("kilometers", 100);
        // table.addListener(this);
        table.setTableFieldFactory(new MyFieldFactory(this));

        loadWorkouts();

        table.setEditable(true);
    }

    /**
     * Loads container to Table
     */
    protected void loadWorkouts() {
        final BeanItemContainer<Workout> cont;
        // Use plain HbnContainer
        cont = new BeanItemContainer<Workout>(Workout.class);
        table.setContainerDataSource(cont);

        // insert some sample data
        Calendar c = Calendar.getInstance();
        c.set(Calendar.MILLISECOND, 0);
        c.set(Calendar.SECOND, 0);
        c.set(Calendar.MINUTE, 0);

        String[] titles = new String[] { "A short easy one", "intervals",
                "very long", "just shaking legs after work",
                "long one with Paul", "test run" };

        c.add(Calendar.DATE, -1000);

        Random rnd = new Random();

        Workout r;

        for (int i = 0; i < 1000; i++) {
            r = new Workout();
            c.set(Calendar.HOUR_OF_DAY,
                    12 + (rnd.nextInt(11) - rnd.nextInt(11)));
            r.setDate(c.getTime());
            r.setTitle(titles[rnd.nextInt(titles.length)]);
            r.setKilometers(Math.round(rnd.nextFloat() * 30));
            r.setTrainingType("tt");
            c.add(Calendar.DATE, 1);
            cont.addBean(r);
        }
    }

}
>>>>>>> 116cd1f2
<|MERGE_RESOLUTION|>--- conflicted
+++ resolved
@@ -1,4 +1,3 @@
-<<<<<<< HEAD
 package com.vaadin.tests.tickets;
 
 import java.io.Serializable;
@@ -326,338 +325,4 @@
         }
     }
 
-}
-=======
-package com.vaadin.tests.tickets;
-
-import java.io.Serializable;
-import java.util.Calendar;
-import java.util.Date;
-import java.util.HashMap;
-import java.util.Map;
-import java.util.Random;
-import java.util.Set;
-
-import com.vaadin.Application;
-import com.vaadin.data.Container;
-import com.vaadin.data.Validator;
-import com.vaadin.data.util.BeanItemContainer;
-import com.vaadin.ui.ComboBox;
-import com.vaadin.ui.Component;
-import com.vaadin.ui.DateField;
-import com.vaadin.ui.DefaultFieldFactory;
-import com.vaadin.ui.Field;
-import com.vaadin.ui.FormLayout;
-import com.vaadin.ui.Layout;
-import com.vaadin.ui.ListSelect;
-import com.vaadin.ui.Panel;
-import com.vaadin.ui.Table;
-import com.vaadin.ui.TextField;
-import com.vaadin.ui.VerticalLayout;
-import com.vaadin.ui.Window;
-import com.vaadin.ui.themes.Reindeer;
-
-/**
- * Table layout is very slow in Firefox 3.0.10 when the table contains
- * components.
- * 
- * This is adapted from the HbnContainer example application WorkoutLog.
- * 
- * Other browsers are much faster.
- */
-public class Ticket2998 extends Application {
-    private Table table;
-    private VerticalLayout mainLayout;
-
-    public class Workout implements Serializable {
-        private Long id;
-        private Date date = new Date();
-        private String title = " -- new workout -- ";
-        private float kilometers;
-
-        private String trainingType;
-
-        private Set<String> secondaryTypes;
-
-        public Workout() {
-        }
-
-        public Long getId() {
-            return id;
-        }
-
-        public Date getDate() {
-            return date;
-        }
-
-        public void setDate(Date date) {
-            this.date = date;
-        }
-
-        public String getTitle() {
-            return title;
-        }
-
-        public void setTitle(String title) {
-            this.title = title;
-        }
-
-        public float getKilometers() {
-            return kilometers;
-        }
-
-        public void setKilometers(float kilometers) {
-            this.kilometers = kilometers;
-        }
-
-        public String getTrainingType() {
-            return trainingType;
-        }
-
-        public void setTrainingType(String trainingType) {
-            this.trainingType = trainingType;
-        }
-
-        public void setSecondaryTypes(Set<String> secondaryTypes) {
-            this.secondaryTypes = secondaryTypes;
-        }
-
-        public Set<String> getSecondaryTypes() {
-            return secondaryTypes;
-        }
-
-    }
-
-    public class WorkoutEditor extends Window {
-
-        private DateField date = new DateField("Date");
-        private TextField kilomiters = new TextField("Kilometers");
-        private TextField title = new TextField("Title/note");
-
-        private Ticket2998 workoutLog;
-
-        public WorkoutEditor(Ticket2998 app) {
-            super("Edit workout");
-            workoutLog = app;
-            Layout main = new VerticalLayout();
-            setContent(main);
-            main.setSizeUndefined();
-            main.setStyleName(Reindeer.PANEL_LIGHT);
-
-            FormLayout form = new FormLayout();
-            form.setSizeUndefined();
-            date.setResolution(DateField.RESOLUTION_MIN);
-            form.addComponent(date);
-            form.addComponent(kilomiters);
-            form.addComponent(title);
-            main.addComponent(form);
-
-        }
-
-        public void loadRun(Workout run) {
-            if (run == null) {
-                close();
-            } else {
-                date.setValue(run.getDate());
-                kilomiters.setValue(run.getKilometers());
-                title.setValue(run.getTitle());
-                if (getParent() == null) {
-                    workoutLog.getMainWindow().addWindow(this);
-                }
-                kilomiters.focus();
-            }
-        }
-    }
-
-    public class MyFieldFactory extends DefaultFieldFactory {
-
-        public MyFieldFactory(Ticket2998 app) {
-        }
-
-        @Override
-        public Field createField(Container container, Object itemId,
-                Object propertyId, Component uiContext) {
-
-            /*
-             * trainingType is manyToOne relation, give it a combobox
-             */
-            if (propertyId.equals("trainingType")) {
-                return getTrainingTypeComboboxFor(itemId);
-            }
-
-            /*
-             * Secondarytypes is manyToMany relation, give it a multiselect list
-             */
-            if (propertyId.equals("secondaryTypes")) {
-                return getSecondaryTypesList(itemId);
-            }
-
-            final Field f = super.createField(container, itemId, propertyId,
-                    uiContext);
-            if (f != null) {
-                if (f instanceof TextField) {
-                    TextField tf = (TextField) f;
-                    tf.setWidth("100%");
-                }
-                if (propertyId.equals("kilometers")) {
-                    f.setWidth("4em");
-                    f.addValidator(new Validator() {
-                        public boolean isValid(Object value) {
-                            try {
-                                @SuppressWarnings("unused")
-                                float f = Float.parseFloat((String) value);
-                                return true;
-                            } catch (Exception e) {
-                                f.getWindow().showNotification(
-                                        "Bad number value");
-                                f.setValue(0);
-                                return false;
-                            }
-                        }
-
-                        public void validate(Object value)
-                                throws InvalidValueException {
-                            // TODO Auto-generated method stub
-
-                        }
-                    });
-                }
-                if (propertyId.equals("date")) {
-                    ((DateField) f).setResolution(DateField.RESOLUTION_MIN);
-                }
-            }
-            return f;
-
-        }
-
-        private Map<Object, ListSelect> workoutIdToList = new HashMap<Object, ListSelect>();
-
-        private Field getSecondaryTypesList(Object itemId) {
-            ListSelect list = workoutIdToList.get(itemId);
-            if (list == null) {
-                list = new ListSelect();
-                list.setMultiSelect(true);
-                list.addItem("Item1");
-                list.addItem("Item2");
-                list.addItem("Item3");
-                list.addItem("Item4");
-                list.addItem("Item5");
-                // list.setContainerDataSource(trainingTypes);
-                list.setRows(4);
-                workoutIdToList.put(itemId, list);
-            }
-            return list;
-        }
-
-        private Map<Object, ComboBox> workoutIdToCombobox = new HashMap<Object, ComboBox>();
-
-        private Field getTrainingTypeComboboxFor(Object itemId) {
-            ComboBox cb = workoutIdToCombobox.get(itemId);
-            if (cb == null) {
-                final ComboBox cb2 = new ComboBox();
-                cb2.addItem("value1");
-                cb2.addItem("value2");
-                cb2.addItem("value3");
-                cb2.addItem("value4");
-                cb2.setNewItemsAllowed(true);
-
-                workoutIdToCombobox.put(itemId, cb2);
-                cb = cb2;
-            }
-            return cb;
-        }
-    }
-
-    @Override
-    public void init() {
-        buildView();
-        setTheme("reindeer");
-    }
-
-    /**
-     * Builds a simple view for application with Table and a row of buttons
-     * below it.
-     */
-    private void buildView() {
-
-        final Window w = new Window("Workout Log");
-
-        // set theme and some layout stuff
-        setMainWindow(w);
-        w.getContent().setSizeFull();
-        ((Layout) w.getContent()).setMargin(false);
-
-        Panel p = new Panel("Workout Log");
-        p.setStyleName(Reindeer.PANEL_LIGHT);
-        w.addComponent(p);
-        mainLayout = new VerticalLayout();
-        p.setContent(mainLayout);
-
-        populateAndConfigureTable();
-
-        mainLayout.addComponent(table);
-
-        // make table consume all extra space
-        p.setSizeFull();
-        mainLayout.setSizeFull();
-        mainLayout.setExpandRatio(table, 1);
-        table.setSizeFull();
-    }
-
-    protected void populateAndConfigureTable() {
-        table = new Table();
-
-        table.setWidth("100%");
-        table.setSelectable(true);
-        table.setImmediate(true);
-        table.setColumnCollapsingAllowed(true);
-        table.setColumnWidth("date", 200);
-        table.setColumnWidth("kilometers", 100);
-        // table.addListener(this);
-        table.setTableFieldFactory(new MyFieldFactory(this));
-
-        loadWorkouts();
-
-        table.setEditable(true);
-    }
-
-    /**
-     * Loads container to Table
-     */
-    protected void loadWorkouts() {
-        final BeanItemContainer<Workout> cont;
-        // Use plain HbnContainer
-        cont = new BeanItemContainer<Workout>(Workout.class);
-        table.setContainerDataSource(cont);
-
-        // insert some sample data
-        Calendar c = Calendar.getInstance();
-        c.set(Calendar.MILLISECOND, 0);
-        c.set(Calendar.SECOND, 0);
-        c.set(Calendar.MINUTE, 0);
-
-        String[] titles = new String[] { "A short easy one", "intervals",
-                "very long", "just shaking legs after work",
-                "long one with Paul", "test run" };
-
-        c.add(Calendar.DATE, -1000);
-
-        Random rnd = new Random();
-
-        Workout r;
-
-        for (int i = 0; i < 1000; i++) {
-            r = new Workout();
-            c.set(Calendar.HOUR_OF_DAY,
-                    12 + (rnd.nextInt(11) - rnd.nextInt(11)));
-            r.setDate(c.getTime());
-            r.setTitle(titles[rnd.nextInt(titles.length)]);
-            r.setKilometers(Math.round(rnd.nextFloat() * 30));
-            r.setTrainingType("tt");
-            c.add(Calendar.DATE, 1);
-            cont.addBean(r);
-        }
-    }
-
-}
->>>>>>> 116cd1f2
+}