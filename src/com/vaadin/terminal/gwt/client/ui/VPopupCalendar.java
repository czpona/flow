--- conflicted
+++ resolved
@@ -1,504 +1,378 @@
-/*
-@VaadinApache2LicenseForJavaFiles@
- */
-
-package com.vaadin.terminal.gwt.client.ui;
-
-import java.util.Date;
-
-import com.google.gwt.core.client.GWT;
-import com.google.gwt.event.dom.client.ClickEvent;
-import com.google.gwt.event.dom.client.ClickHandler;
-import com.google.gwt.event.dom.client.DomEvent;
-import com.google.gwt.event.dom.client.KeyCodes;
-import com.google.gwt.event.logical.shared.CloseEvent;
-import com.google.gwt.event.logical.shared.CloseHandler;
-import com.google.gwt.user.client.DOM;
-import com.google.gwt.user.client.Element;
-import com.google.gwt.user.client.Event;
-import com.google.gwt.user.client.Timer;
-import com.google.gwt.user.client.Window;
-import com.google.gwt.user.client.ui.Button;
-import com.google.gwt.user.client.ui.PopupPanel;
-import com.google.gwt.user.client.ui.PopupPanel.PositionCallback;
-<<<<<<< HEAD
-import com.vaadin.terminal.gwt.client.ApplicationConnection;
-import com.vaadin.terminal.gwt.client.BrowserInfo;
-import com.vaadin.terminal.gwt.client.DateTimeService;
-import com.vaadin.terminal.gwt.client.VPaintableWidget;
-import com.vaadin.terminal.gwt.client.UIDL;
-import com.vaadin.terminal.gwt.client.VConsole;
-import com.vaadin.terminal.gwt.client.ui.VCalendarPanel.FocusChangeListener;
-import com.vaadin.terminal.gwt.client.ui.VCalendarPanel.FocusOutListener;
-import com.vaadin.terminal.gwt.client.ui.VCalendarPanel.SubmitListener;
-import com.vaadin.terminal.gwt.client.ui.VCalendarPanel.TimeChangeListener;
-=======
-import com.vaadin.terminal.gwt.client.BrowserInfo;
-import com.vaadin.terminal.gwt.client.VConsole;
-import com.vaadin.terminal.gwt.client.ui.VCalendarPanel.FocusOutListener;
-import com.vaadin.terminal.gwt.client.ui.VCalendarPanel.SubmitListener;
->>>>>>> 1d01f920
-
-/**
- * Represents a date selection component with a text field and a popup date
- * selector.
- * 
- * <b>Note:</b> To change the keyboard assignments used in the popup dialog you
- * should extend <code>com.vaadin.terminal.gwt.client.ui.VCalendarPanel</code>
- * and then pass set it by calling the
- * <code>setCalendarPanel(VCalendarPanel panel)</code> method.
- * 
- */
-<<<<<<< HEAD
-public class VPopupCalendar extends VTextualDate implements VPaintableWidget,
-        Field, ClickHandler, CloseHandler<PopupPanel>, SubPartAware {
-
-    private static final String POPUP_PRIMARY_STYLE_NAME = VDateField.CLASSNAME
-            + "-popup";
-
-    private final Button calendarToggle;
-
-    private VCalendarPanel calendar;
-
-    private final VOverlay popup;
-    private boolean open = false;
-    private boolean parsable = true;
-=======
-public class VPopupCalendar extends VTextualDate implements Field,
-        ClickHandler, CloseHandler<PopupPanel>, SubPartAware {
-
-    protected static final String POPUP_PRIMARY_STYLE_NAME = VDateField.CLASSNAME
-            + "-popup";
-
-    protected final Button calendarToggle;
-
-    protected VCalendarPanel calendar;
-
-    protected final VOverlay popup;
-    private boolean open = false;
-    protected boolean parsable = true;
->>>>>>> 1d01f920
-
-    public VPopupCalendar() {
-        super();
-
-        calendarToggle = new Button();
-        calendarToggle.setStyleName(CLASSNAME + "-button");
-        calendarToggle.setText("");
-        calendarToggle.addClickHandler(this);
-        // -2 instead of -1 to avoid FocusWidget.onAttach to reset it
-        calendarToggle.getElement().setTabIndex(-2);
-        add(calendarToggle);
-
-        calendar = GWT.create(VCalendarPanel.class);
-        calendar.setFocusOutListener(new FocusOutListener() {
-            public boolean onFocusOut(DomEvent<?> event) {
-                event.preventDefault();
-                closeCalendarPanel();
-                return true;
-            }
-        });
-
-        calendar.setSubmitListener(new SubmitListener() {
-            public void onSubmit() {
-                // Update internal value and send valuechange event if immediate
-                updateValue(calendar.getDate());
-
-                // Update text field (a must when not immediate).
-                buildDate(true);
-
-                closeCalendarPanel();
-            }
-
-            public void onCancel() {
-                closeCalendarPanel();
-            }
-        });
-
-        popup = new VOverlay(true, true, true);
-        popup.setStyleName(POPUP_PRIMARY_STYLE_NAME);
-        popup.setWidget(calendar);
-        popup.addCloseHandler(this);
-
-        DOM.setElementProperty(calendar.getElement(), "id",
-                "PID_VAADIN_POPUPCAL");
-
-        sinkEvents(Event.ONKEYDOWN);
-
-    }
-
-    @SuppressWarnings("deprecation")
-<<<<<<< HEAD
-    private void updateValue(Date newDate) {
-=======
-    protected void updateValue(Date newDate) {
->>>>>>> 1d01f920
-        Date currentDate = getCurrentDate();
-        if (currentDate == null || newDate.getTime() != currentDate.getTime()) {
-            setCurrentDate((Date) newDate.clone());
-            getClient().updateVariable(getId(), "year",
-                    newDate.getYear() + 1900, false);
-            if (getCurrentResolution() > VDateField.RESOLUTION_YEAR) {
-                getClient().updateVariable(getId(), "month",
-                        newDate.getMonth() + 1, false);
-                if (getCurrentResolution() > RESOLUTION_MONTH) {
-                    getClient().updateVariable(getId(), "day",
-                            newDate.getDate(), false);
-                    if (getCurrentResolution() > RESOLUTION_DAY) {
-                        getClient().updateVariable(getId(), "hour",
-                                newDate.getHours(), false);
-                        if (getCurrentResolution() > RESOLUTION_HOUR) {
-                            getClient().updateVariable(getId(), "min",
-                                    newDate.getMinutes(), false);
-                            if (getCurrentResolution() > RESOLUTION_MIN) {
-                                getClient().updateVariable(getId(), "sec",
-                                        newDate.getSeconds(), false);
-                            }
-                        }
-                    }
-                }
-            }
-            if (isImmediate()) {
-                getClient().sendPendingVariableChanges();
-            }
-        }
-    }
-
-    /*
-     * (non-Javadoc)
-     * 
-     * @see
-<<<<<<< HEAD
-     * com.vaadin.terminal.gwt.client.ui.VTextualDate#updateFromUIDL(com.vaadin
-     * .terminal.gwt.client.UIDL,
-     * com.vaadin.terminal.gwt.client.ApplicationConnection)
-     */
-    @Override
-    @SuppressWarnings("deprecation")
-    public void updateFromUIDL(UIDL uidl, ApplicationConnection client) {
-        boolean lastReadOnlyState = readonly;
-        boolean lastEnabledState = isEnabled();
-
-        parsable = uidl.getBooleanAttribute("parsable");
-
-        super.updateFromUIDL(uidl, client);
-
-        String popupStyleNames = ApplicationConnection.getStyleName(
-                POPUP_PRIMARY_STYLE_NAME, uidl, false);
-        popupStyleNames += " " + VDateField.CLASSNAME + "-"
-                + resolutionToString(currentResolution);
-        popup.setStyleName(popupStyleNames);
-
-        calendar.setDateTimeService(getDateTimeService());
-        calendar.setShowISOWeekNumbers(isShowISOWeekNumbers());
-        if (calendar.getResolution() != currentResolution) {
-            calendar.setResolution(currentResolution);
-            if (calendar.getDate() != null) {
-                calendar.setDate((Date) getCurrentDate().clone());
-                // force re-render when changing resolution only
-                calendar.renderCalendar();
-            }
-        }
-        calendarToggle.setEnabled(enabled);
-
-        if (currentResolution <= RESOLUTION_MONTH) {
-            calendar.setFocusChangeListener(new FocusChangeListener() {
-                public void focusChanged(Date date) {
-                    updateValue(date);
-                    buildDate();
-                    Date date2 = calendar.getDate();
-                    date2.setYear(date.getYear());
-                    date2.setMonth(date.getMonth());
-                }
-            });
-        } else {
-            calendar.setFocusChangeListener(null);
-        }
-
-        if (currentResolution > RESOLUTION_DAY) {
-            calendar.setTimeChangeListener(new TimeChangeListener() {
-                public void changed(int hour, int min, int sec, int msec) {
-                    Date d = getDate();
-                    if (d == null) {
-                        // date currently null, use the value from calendarPanel
-                        // (~ client time at the init of the widget)
-                        d = (Date) calendar.getDate().clone();
-                    }
-                    d.setHours(hour);
-                    d.setMinutes(min);
-                    d.setSeconds(sec);
-                    DateTimeService.setMilliseconds(d, msec);
-
-                    // Always update time changes to the server
-                    updateValue(d);
-
-                    // Update text field
-                    buildDate();
-                }
-            });
-        }
-
-        if (readonly) {
-            calendarToggle.addStyleName(CLASSNAME + "-button-readonly");
-        } else {
-            calendarToggle.removeStyleName(CLASSNAME + "-button-readonly");
-        }
-
-        if (lastReadOnlyState != readonly || lastEnabledState != isEnabled()) {
-            // Enabled or readonly state changed. Differences in theming might
-            // affect the width (for instance if the popup button is hidden) so
-            // we have to recalculate the width (IF the width of the field is
-            // fixed)
-            updateWidth();
-        }
-
-        calendarToggle.setEnabled(true);
-    }
-
-    /*
-     * (non-Javadoc)
-     * 
-     * @see
-=======
->>>>>>> 1d01f920
-     * com.google.gwt.user.client.ui.UIObject#setStyleName(java.lang.String)
-     */
-    @Override
-    public void setStyleName(String style) {
-        // make sure the style is there before size calculation
-        super.setStyleName(style + " " + CLASSNAME + "-popupcalendar");
-    }
-
-    /**
-     * Opens the calendar panel popup
-     */
-    public void openCalendarPanel() {
-
-        if (!open && !readonly) {
-            open = true;
-
-            if (getCurrentDate() != null) {
-                calendar.setDate((Date) getCurrentDate().clone());
-            } else {
-                calendar.setDate(new Date());
-            }
-
-            // clear previous values
-            popup.setWidth("");
-            popup.setHeight("");
-            popup.setPopupPositionAndShow(new PositionCallback() {
-                public void setPosition(int offsetWidth, int offsetHeight) {
-                    final int w = offsetWidth;
-                    final int h = offsetHeight;
-                    final int browserWindowWidth = Window.getClientWidth()
-                            + Window.getScrollLeft();
-                    final int browserWindowHeight = Window.getClientHeight()
-                            + Window.getScrollTop();
-                    int t = calendarToggle.getAbsoluteTop();
-                    int l = calendarToggle.getAbsoluteLeft();
-
-                    // Add a little extra space to the right to avoid
-                    // problems with IE7 scrollbars and to make it look
-                    // nicer.
-                    int extraSpace = 30;
-
-                    boolean overflowRight = false;
-                    if (l + +w + extraSpace > browserWindowWidth) {
-                        overflowRight = true;
-                        // Part of the popup is outside the browser window
-                        // (to the right)
-                        l = browserWindowWidth - w - extraSpace;
-                    }
-
-                    if (t + h + calendarToggle.getOffsetHeight() + 30 > browserWindowHeight) {
-                        // Part of the popup is outside the browser window
-                        // (below)
-                        t = browserWindowHeight - h
-                                - calendarToggle.getOffsetHeight() - 30;
-                        if (!overflowRight) {
-                            // Show to the right of the popup button unless we
-                            // are in the lower right corner of the screen
-                            l += calendarToggle.getOffsetWidth();
-                        }
-                    }
-
-                    // fix size
-                    popup.setWidth(w + "px");
-                    popup.setHeight(h + "px");
-
-                    popup.setPopupPosition(l,
-                            t + calendarToggle.getOffsetHeight() + 2);
-
-                    /*
-                     * We have to wait a while before focusing since the popup
-                     * needs to be opened before we can focus
-                     */
-                    Timer focusTimer = new Timer() {
-                        @Override
-                        public void run() {
-                            setFocus(true);
-                        }
-                    };
-
-                    focusTimer.schedule(100);
-                }
-            });
-        } else {
-            VConsole.error("Cannot reopen popup, it is already open!");
-        }
-    }
-
-    /*
-     * (non-Javadoc)
-     * 
-     * @see
-     * com.google.gwt.event.dom.client.ClickHandler#onClick(com.google.gwt.event
-     * .dom.client.ClickEvent)
-     */
-    public void onClick(ClickEvent event) {
-        if (event.getSource() == calendarToggle && isEnabled()) {
-            openCalendarPanel();
-        }
-    }
-
-    /*
-     * (non-Javadoc)
-     * 
-     * @see
-     * com.google.gwt.event.logical.shared.CloseHandler#onClose(com.google.gwt
-     * .event.logical.shared.CloseEvent)
-     */
-    public void onClose(CloseEvent<PopupPanel> event) {
-        if (event.getSource() == popup) {
-            buildDate();
-            if (!BrowserInfo.get().isTouchDevice()) {
-                /*
-                 * Move focus to textbox, unless on touch device (avoids opening
-                 * virtual keyboard).
-                 */
-                focus();
-            }
-
-            // TODO resolve what the "Sigh." is all about and document it here
-            // Sigh.
-            Timer t = new Timer() {
-                @Override
-                public void run() {
-                    open = false;
-                }
-            };
-            t.schedule(100);
-        }
-    }
-
-    /**
-     * Sets focus to Calendar panel.
-     * 
-     * @param focus
-     */
-    public void setFocus(boolean focus) {
-        calendar.setFocus(focus);
-    }
-
-    /*
-     * (non-Javadoc)
-     * 
-     * @see com.vaadin.terminal.gwt.client.ui.VTextualDate#getFieldExtraWidth()
-     */
-    @Override
-    protected int getFieldExtraWidth() {
-        if (fieldExtraWidth < 0) {
-            fieldExtraWidth = super.getFieldExtraWidth();
-            fieldExtraWidth += calendarToggle.getOffsetWidth();
-        }
-        return fieldExtraWidth;
-    }
-
-    /*
-     * (non-Javadoc)
-     * 
-     * @see com.vaadin.terminal.gwt.client.ui.VTextualDate#buildDate()
-     */
-    @Override
-    protected void buildDate() {
-        // Save previous value
-        String previousValue = getText();
-        super.buildDate();
-
-        // Restore previous value if the input could not be parsed
-        if (!parsable) {
-            setText(previousValue);
-        }
-    }
-
-    /**
-     * Update the text field contents from the date. See {@link #buildDate()}.
-     * 
-     * @param forceValid
-     *            true to force the text field to be updated, false to only
-     *            update if the parsable flag is true.
-     */
-    protected void buildDate(boolean forceValid) {
-        if (forceValid) {
-            parsable = true;
-        }
-        buildDate();
-    }
-
-    /*
-     * (non-Javadoc)
-     * 
-     * @see
-     * com.vaadin.terminal.gwt.client.ui.VDateField#onBrowserEvent(com.google
-     * .gwt.user.client.Event)
-     */
-    @Override
-    public void onBrowserEvent(com.google.gwt.user.client.Event event) {
-        super.onBrowserEvent(event);
-        if (DOM.eventGetType(event) == Event.ONKEYDOWN
-                && event.getKeyCode() == getOpenCalenderPanelKey()) {
-            openCalendarPanel();
-            event.preventDefault();
-        }
-    }
-
-    /**
-     * Get the key code that opens the calendar panel. By default it is the down
-     * key but you can override this to be whatever you like
-     * 
-     * @return
-     */
-    protected int getOpenCalenderPanelKey() {
-        return KeyCodes.KEY_DOWN;
-    }
-
-    /**
-     * Closes the open popup panel
-     */
-    public void closeCalendarPanel() {
-        if (open) {
-            popup.hide(true);
-        }
-    }
-
-    private final String CALENDAR_TOGGLE_ID = "popupButton";
-
-    @Override
-    public Element getSubPartElement(String subPart) {
-        if (subPart.equals(CALENDAR_TOGGLE_ID)) {
-            return calendarToggle.getElement();
-        }
-
-        return super.getSubPartElement(subPart);
-    }
-
-    @Override
-    public String getSubPartName(Element subElement) {
-        if (calendarToggle.getElement().isOrHasChild(subElement)) {
-            return CALENDAR_TOGGLE_ID;
-        }
-
-        return super.getSubPartName(subElement);
-    }
-
-}
+/*
+@VaadinApache2LicenseForJavaFiles@
+ */
+
+package com.vaadin.terminal.gwt.client.ui;
+
+import java.util.Date;
+
+import com.google.gwt.core.client.GWT;
+import com.google.gwt.event.dom.client.ClickEvent;
+import com.google.gwt.event.dom.client.ClickHandler;
+import com.google.gwt.event.dom.client.DomEvent;
+import com.google.gwt.event.dom.client.KeyCodes;
+import com.google.gwt.event.logical.shared.CloseEvent;
+import com.google.gwt.event.logical.shared.CloseHandler;
+import com.google.gwt.user.client.DOM;
+import com.google.gwt.user.client.Element;
+import com.google.gwt.user.client.Event;
+import com.google.gwt.user.client.Timer;
+import com.google.gwt.user.client.Window;
+import com.google.gwt.user.client.ui.Button;
+import com.google.gwt.user.client.ui.PopupPanel;
+import com.google.gwt.user.client.ui.PopupPanel.PositionCallback;
+import com.vaadin.terminal.gwt.client.BrowserInfo;
+import com.vaadin.terminal.gwt.client.VConsole;
+import com.vaadin.terminal.gwt.client.ui.VCalendarPanel.FocusOutListener;
+import com.vaadin.terminal.gwt.client.ui.VCalendarPanel.SubmitListener;
+
+/**
+ * Represents a date selection component with a text field and a popup date
+ * selector.
+ * 
+ * <b>Note:</b> To change the keyboard assignments used in the popup dialog you
+ * should extend <code>com.vaadin.terminal.gwt.client.ui.VCalendarPanel</code>
+ * and then pass set it by calling the
+ * <code>setCalendarPanel(VCalendarPanel panel)</code> method.
+ * 
+ */
+public class VPopupCalendar extends VTextualDate implements Field,
+        ClickHandler, CloseHandler<PopupPanel>, SubPartAware {
+
+    protected static final String POPUP_PRIMARY_STYLE_NAME = VDateField.CLASSNAME
+            + "-popup";
+
+    protected final Button calendarToggle;
+
+    protected VCalendarPanel calendar;
+
+    protected final VOverlay popup;
+    private boolean open = false;
+    protected boolean parsable = true;
+
+    public VPopupCalendar() {
+        super();
+
+        calendarToggle = new Button();
+        calendarToggle.setStyleName(CLASSNAME + "-button");
+        calendarToggle.setText("");
+        calendarToggle.addClickHandler(this);
+        // -2 instead of -1 to avoid FocusWidget.onAttach to reset it
+        calendarToggle.getElement().setTabIndex(-2);
+        add(calendarToggle);
+
+        calendar = GWT.create(VCalendarPanel.class);
+        calendar.setFocusOutListener(new FocusOutListener() {
+            public boolean onFocusOut(DomEvent<?> event) {
+                event.preventDefault();
+                closeCalendarPanel();
+                return true;
+            }
+        });
+
+        calendar.setSubmitListener(new SubmitListener() {
+            public void onSubmit() {
+                // Update internal value and send valuechange event if immediate
+                updateValue(calendar.getDate());
+
+                // Update text field (a must when not immediate).
+                buildDate(true);
+
+                closeCalendarPanel();
+            }
+
+            public void onCancel() {
+                closeCalendarPanel();
+            }
+        });
+
+        popup = new VOverlay(true, true, true);
+        popup.setStyleName(POPUP_PRIMARY_STYLE_NAME);
+        popup.setWidget(calendar);
+        popup.addCloseHandler(this);
+
+        DOM.setElementProperty(calendar.getElement(), "id",
+                "PID_VAADIN_POPUPCAL");
+
+        sinkEvents(Event.ONKEYDOWN);
+
+    }
+
+    @SuppressWarnings("deprecation")
+    protected void updateValue(Date newDate) {
+        Date currentDate = getCurrentDate();
+        if (currentDate == null || newDate.getTime() != currentDate.getTime()) {
+            setCurrentDate((Date) newDate.clone());
+            getClient().updateVariable(getId(), "year",
+                    newDate.getYear() + 1900, false);
+            if (getCurrentResolution() > VDateField.RESOLUTION_YEAR) {
+                getClient().updateVariable(getId(), "month",
+                        newDate.getMonth() + 1, false);
+                if (getCurrentResolution() > RESOLUTION_MONTH) {
+                    getClient().updateVariable(getId(), "day",
+                            newDate.getDate(), false);
+                    if (getCurrentResolution() > RESOLUTION_DAY) {
+                        getClient().updateVariable(getId(), "hour",
+                                newDate.getHours(), false);
+                        if (getCurrentResolution() > RESOLUTION_HOUR) {
+                            getClient().updateVariable(getId(), "min",
+                                    newDate.getMinutes(), false);
+                            if (getCurrentResolution() > RESOLUTION_MIN) {
+                                getClient().updateVariable(getId(), "sec",
+                                        newDate.getSeconds(), false);
+                            }
+                        }
+                    }
+                }
+            }
+            if (isImmediate()) {
+                getClient().sendPendingVariableChanges();
+            }
+        }
+    }
+
+    /*
+     * (non-Javadoc)
+     * 
+     * @see
+     * com.google.gwt.user.client.ui.UIObject#setStyleName(java.lang.String)
+     */
+    @Override
+    public void setStyleName(String style) {
+        // make sure the style is there before size calculation
+        super.setStyleName(style + " " + CLASSNAME + "-popupcalendar");
+    }
+
+    /**
+     * Opens the calendar panel popup
+     */
+    public void openCalendarPanel() {
+
+        if (!open && !readonly) {
+            open = true;
+
+            if (getCurrentDate() != null) {
+                calendar.setDate((Date) getCurrentDate().clone());
+            } else {
+                calendar.setDate(new Date());
+            }
+
+            // clear previous values
+            popup.setWidth("");
+            popup.setHeight("");
+            popup.setPopupPositionAndShow(new PositionCallback() {
+                public void setPosition(int offsetWidth, int offsetHeight) {
+                    final int w = offsetWidth;
+                    final int h = offsetHeight;
+                    final int browserWindowWidth = Window.getClientWidth()
+                            + Window.getScrollLeft();
+                    final int browserWindowHeight = Window.getClientHeight()
+                            + Window.getScrollTop();
+                    int t = calendarToggle.getAbsoluteTop();
+                    int l = calendarToggle.getAbsoluteLeft();
+
+                    // Add a little extra space to the right to avoid
+                    // problems with IE7 scrollbars and to make it look
+                    // nicer.
+                    int extraSpace = 30;
+
+                    boolean overflowRight = false;
+                    if (l + +w + extraSpace > browserWindowWidth) {
+                        overflowRight = true;
+                        // Part of the popup is outside the browser window
+                        // (to the right)
+                        l = browserWindowWidth - w - extraSpace;
+                    }
+
+                    if (t + h + calendarToggle.getOffsetHeight() + 30 > browserWindowHeight) {
+                        // Part of the popup is outside the browser window
+                        // (below)
+                        t = browserWindowHeight - h
+                                - calendarToggle.getOffsetHeight() - 30;
+                        if (!overflowRight) {
+                            // Show to the right of the popup button unless we
+                            // are in the lower right corner of the screen
+                            l += calendarToggle.getOffsetWidth();
+                        }
+                    }
+
+                    // fix size
+                    popup.setWidth(w + "px");
+                    popup.setHeight(h + "px");
+
+                    popup.setPopupPosition(l,
+                            t + calendarToggle.getOffsetHeight() + 2);
+
+                    /*
+                     * We have to wait a while before focusing since the popup
+                     * needs to be opened before we can focus
+                     */
+                    Timer focusTimer = new Timer() {
+                        @Override
+                        public void run() {
+                            setFocus(true);
+                        }
+                    };
+
+                    focusTimer.schedule(100);
+                }
+            });
+        } else {
+            VConsole.error("Cannot reopen popup, it is already open!");
+        }
+    }
+
+    /*
+     * (non-Javadoc)
+     * 
+     * @see
+     * com.google.gwt.event.dom.client.ClickHandler#onClick(com.google.gwt.event
+     * .dom.client.ClickEvent)
+     */
+    public void onClick(ClickEvent event) {
+        if (event.getSource() == calendarToggle && isEnabled()) {
+            openCalendarPanel();
+        }
+    }
+
+    /*
+     * (non-Javadoc)
+     * 
+     * @see
+     * com.google.gwt.event.logical.shared.CloseHandler#onClose(com.google.gwt
+     * .event.logical.shared.CloseEvent)
+     */
+    public void onClose(CloseEvent<PopupPanel> event) {
+        if (event.getSource() == popup) {
+            buildDate();
+            if (!BrowserInfo.get().isTouchDevice()) {
+                /*
+                 * Move focus to textbox, unless on touch device (avoids opening
+                 * virtual keyboard).
+                 */
+                focus();
+            }
+
+            // TODO resolve what the "Sigh." is all about and document it here
+            // Sigh.
+            Timer t = new Timer() {
+                @Override
+                public void run() {
+                    open = false;
+                }
+            };
+            t.schedule(100);
+        }
+    }
+
+    /**
+     * Sets focus to Calendar panel.
+     * 
+     * @param focus
+     */
+    public void setFocus(boolean focus) {
+        calendar.setFocus(focus);
+    }
+
+    /*
+     * (non-Javadoc)
+     * 
+     * @see com.vaadin.terminal.gwt.client.ui.VTextualDate#getFieldExtraWidth()
+     */
+    @Override
+    protected int getFieldExtraWidth() {
+        if (fieldExtraWidth < 0) {
+            fieldExtraWidth = super.getFieldExtraWidth();
+            fieldExtraWidth += calendarToggle.getOffsetWidth();
+        }
+        return fieldExtraWidth;
+    }
+
+    /*
+     * (non-Javadoc)
+     * 
+     * @see com.vaadin.terminal.gwt.client.ui.VTextualDate#buildDate()
+     */
+    @Override
+    protected void buildDate() {
+        // Save previous value
+        String previousValue = getText();
+        super.buildDate();
+
+        // Restore previous value if the input could not be parsed
+        if (!parsable) {
+            setText(previousValue);
+        }
+    }
+
+    /**
+     * Update the text field contents from the date. See {@link #buildDate()}.
+     * 
+     * @param forceValid
+     *            true to force the text field to be updated, false to only
+     *            update if the parsable flag is true.
+     */
+    protected void buildDate(boolean forceValid) {
+        if (forceValid) {
+            parsable = true;
+        }
+        buildDate();
+    }
+
+    /*
+     * (non-Javadoc)
+     * 
+     * @see
+     * com.vaadin.terminal.gwt.client.ui.VDateField#onBrowserEvent(com.google
+     * .gwt.user.client.Event)
+     */
+    @Override
+    public void onBrowserEvent(com.google.gwt.user.client.Event event) {
+        super.onBrowserEvent(event);
+        if (DOM.eventGetType(event) == Event.ONKEYDOWN
+                && event.getKeyCode() == getOpenCalenderPanelKey()) {
+            openCalendarPanel();
+            event.preventDefault();
+        }
+    }
+
+    /**
+     * Get the key code that opens the calendar panel. By default it is the down
+     * key but you can override this to be whatever you like
+     * 
+     * @return
+     */
+    protected int getOpenCalenderPanelKey() {
+        return KeyCodes.KEY_DOWN;
+    }
+
+    /**
+     * Closes the open popup panel
+     */
+    public void closeCalendarPanel() {
+        if (open) {
+            popup.hide(true);
+        }
+    }
+
+    private final String CALENDAR_TOGGLE_ID = "popupButton";
+
+    @Override
+    public Element getSubPartElement(String subPart) {
+        if (subPart.equals(CALENDAR_TOGGLE_ID)) {
+            return calendarToggle.getElement();
+        }
+
+        return super.getSubPartElement(subPart);
+    }
+
+    @Override
+    public String getSubPartName(Element subElement) {
+        if (calendarToggle.getElement().isOrHasChild(subElement)) {
+            return CALENDAR_TOGGLE_ID;
+        }
+
+        return super.getSubPartName(subElement);
+    }
+
+}