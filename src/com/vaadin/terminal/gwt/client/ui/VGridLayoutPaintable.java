/*
@VaadinApache2LicenseForJavaFiles@
 */
package com.vaadin.terminal.gwt.client.ui;

import java.util.HashSet;
import java.util.Iterator;

import com.google.gwt.core.client.GWT;
import com.google.gwt.event.dom.client.DomEvent.Type;
import com.google.gwt.event.shared.EventHandler;
import com.google.gwt.event.shared.HandlerRegistration;
import com.google.gwt.user.client.Element;
import com.google.gwt.user.client.ui.Widget;
import com.vaadin.terminal.gwt.client.ApplicationConnection;
import com.vaadin.terminal.gwt.client.DirectionalManagedLayout;
import com.vaadin.terminal.gwt.client.EventId;
import com.vaadin.terminal.gwt.client.UIDL;
import com.vaadin.terminal.gwt.client.VCaption;
import com.vaadin.terminal.gwt.client.VPaintableMap;
import com.vaadin.terminal.gwt.client.VPaintableWidget;
import com.vaadin.terminal.gwt.client.ui.VGridLayout.Cell;
import com.vaadin.terminal.gwt.client.ui.layout.VLayoutSlot;

public class VGridLayoutPaintable extends VAbstractPaintableWidgetContainer
        implements DirectionalManagedLayout {
    private LayoutClickEventHandler clickEventHandler = new LayoutClickEventHandler(
            this, EventId.LAYOUT_CLICK) {

        @Override
        protected VPaintableWidget getChildComponent(Element element) {
            return getWidgetForPaintable().getComponent(element);
        }

        @Override
        protected <H extends EventHandler> HandlerRegistration registerHandler(
                H handler, Type<H> type) {
            return getWidgetForPaintable().addDomHandler(handler, type);
        }
    };

    @Override
<<<<<<< HEAD
=======
    public void init() {
        getLayoutManager().registerDependency(this,
                getWidgetForPaintable().spacingMeasureElement);
    }

    @Override
>>>>>>> a9541c3a
    public void updateFromUIDL(UIDL uidl, ApplicationConnection client) {
        VGridLayout layout = getWidgetForPaintable();
        layout.client = client;

        super.updateFromUIDL(uidl, client);
        if (!isRealUpdate(uidl)) {
            return;
        }
        clickEventHandler.handleEventHandlerRegistration(client);

        int cols = uidl.getIntAttribute("w");
        int rows = uidl.getIntAttribute("h");

        layout.columnWidths = new int[cols];
        layout.rowHeights = new int[rows];

        if (layout.cells == null) {
            layout.cells = new Cell[cols][rows];
        } else if (layout.cells.length != cols
                || layout.cells[0].length != rows) {
            Cell[][] newCells = new Cell[cols][rows];
            for (int i = 0; i < layout.cells.length; i++) {
                for (int j = 0; j < layout.cells[i].length; j++) {
                    if (i < cols && j < rows) {
                        newCells[i][j] = layout.cells[i][j];
                    }
                }
            }
            layout.cells = newCells;
        }

        final int[] alignments = uidl.getIntArrayAttribute("alignments");
        int alignmentIndex = 0;

        HashSet<Widget> nonRenderedWidgets = new HashSet<Widget>(
                layout.widgetToCell.keySet());

        for (final Iterator<?> i = uidl.getChildIterator(); i.hasNext();) {
            final UIDL r = (UIDL) i.next();
            if ("gr".equals(r.getTag())) {
                for (final Iterator<?> j = r.getChildIterator(); j.hasNext();) {
                    final UIDL c = (UIDL) j.next();
                    if ("gc".equals(c.getTag())) {
                        Cell cell = layout.getCell(c);
                        if (cell.hasContent()) {
                            cell.setAlignment(new AlignmentInfo(
                                    alignments[alignmentIndex++]));
                            nonRenderedWidgets.remove(cell.slot.getWidget());
                        }
                    }
                }
            }
        }

        layout.colExpandRatioArray = uidl.getIntArrayAttribute("colExpand");
        layout.rowExpandRatioArray = uidl.getIntArrayAttribute("rowExpand");

        // clean non rendered components
        for (Widget w : nonRenderedWidgets) {
            Cell cell = layout.widgetToCell.remove(w);
            cell.slot.setCaption(null);

            if (w.getParent() == layout) {
                w.removeFromParent();
                VPaintableMap paintableMap = VPaintableMap.get(client);
                paintableMap.unregisterPaintable(paintableMap.getPaintable(w));
            }
            cell.slot.getWrapperElement().removeFromParent();
        }

        int bitMask = uidl.getIntAttribute("margins");
        layout.updateMarginStyleNames(new VMarginInfo(bitMask));

        layout.updateSpacingStyleName(uidl.getBooleanAttribute("spacing"));

        getLayoutManager().setNeedsUpdate(this);
    }

<<<<<<< HEAD
    public void updateCaption(VPaintableWidget paintable, UIDL uidl) {
        Widget widget = paintable.getWidgetForPaintable();
        ChildComponentContainer cc = getWidgetForPaintable().widgetToComponentContainer
                .get(widget);
        if (cc != null) {
            cc.updateCaption(uidl, getConnection());
        }
        if (!getWidgetForPaintable().rendering) {
            // ensure rel size details are updated
            boolean cached = uidl.getBooleanAttribute("cached");
            getWidgetForPaintable().widgetToCell.get(widget)
                    .updateRelSizeStatus(paintable.getState(), cached);
            /*
             * This was a component-only update and the possible size change
             * must be propagated to the layout
             */
            getConnection().captionSizeUpdated(widget);
=======
    public void updateCaption(VPaintableWidget component, UIDL uidl) {
        VGridLayout layout = getWidgetForPaintable();
        if (VCaption.isNeeded(uidl)) {
            Cell cell = layout.widgetToCell.get(component
                    .getWidgetForPaintable());
            VLayoutSlot layoutSlot = cell.slot;
            VCaption caption = layoutSlot.getCaption();
            if (caption == null) {
                caption = new VCaption(component, getConnection());

                Widget widget = component.getWidgetForPaintable();

                layout.setCaption(widget, caption);
            }
            caption.updateCaption(uidl);
        } else {
            layout.setCaption(component.getWidgetForPaintable(), null);
>>>>>>> a9541c3a
        }
    }

    @Override
    public VGridLayout getWidgetForPaintable() {
        return (VGridLayout) super.getWidgetForPaintable();
    }

    @Override
    protected Widget createWidget() {
        return GWT.create(VGridLayout.class);
    }

    public void layoutVertically() {
        getWidgetForPaintable().updateHeight();
    }

    public void layoutHorizontally() {
        getWidgetForPaintable().updateWidth();
    }
}<|MERGE_RESOLUTION|>--- conflicted
+++ resolved
@@ -40,15 +40,12 @@
     };
 
     @Override
-<<<<<<< HEAD
-=======
     public void init() {
         getLayoutManager().registerDependency(this,
                 getWidgetForPaintable().spacingMeasureElement);
     }
 
     @Override
->>>>>>> a9541c3a
     public void updateFromUIDL(UIDL uidl, ApplicationConnection client) {
         VGridLayout layout = getWidgetForPaintable();
         layout.client = client;
@@ -127,43 +124,23 @@
         getLayoutManager().setNeedsUpdate(this);
     }
 
-<<<<<<< HEAD
     public void updateCaption(VPaintableWidget paintable, UIDL uidl) {
-        Widget widget = paintable.getWidgetForPaintable();
-        ChildComponentContainer cc = getWidgetForPaintable().widgetToComponentContainer
-                .get(widget);
-        if (cc != null) {
-            cc.updateCaption(uidl, getConnection());
-        }
-        if (!getWidgetForPaintable().rendering) {
-            // ensure rel size details are updated
-            boolean cached = uidl.getBooleanAttribute("cached");
-            getWidgetForPaintable().widgetToCell.get(widget)
-                    .updateRelSizeStatus(paintable.getState(), cached);
-            /*
-             * This was a component-only update and the possible size change
-             * must be propagated to the layout
-             */
-            getConnection().captionSizeUpdated(widget);
-=======
-    public void updateCaption(VPaintableWidget component, UIDL uidl) {
         VGridLayout layout = getWidgetForPaintable();
-        if (VCaption.isNeeded(uidl)) {
-            Cell cell = layout.widgetToCell.get(component
+        if (VCaption.isNeeded(uidl, paintable.getState())) {
+            Cell cell = layout.widgetToCell.get(paintable
                     .getWidgetForPaintable());
             VLayoutSlot layoutSlot = cell.slot;
             VCaption caption = layoutSlot.getCaption();
             if (caption == null) {
-                caption = new VCaption(component, getConnection());
+                caption = new VCaption(paintable, getConnection());
 
-                Widget widget = component.getWidgetForPaintable();
+                Widget widget = paintable.getWidgetForPaintable();
 
                 layout.setCaption(widget, caption);
             }
             caption.updateCaption(uidl);
         } else {
-            layout.setCaption(component.getWidgetForPaintable(), null);
->>>>>>> a9541c3a
+            layout.setCaption(paintable.getWidgetForPaintable(), null);
         }
     }
 
