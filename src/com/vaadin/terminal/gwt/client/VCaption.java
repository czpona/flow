--- conflicted
+++ resolved
@@ -32,8 +32,12 @@
 
     private int maxWidth = -1;
 
-<<<<<<< HEAD
-    private static final String CLASSNAME_CLEAR = CLASSNAME + "-clearelem";
+    protected static final String ATTRIBUTE_ICON = "icon";
+    protected static final String ATTRIBUTE_CAPTION = "caption";
+    protected static final String ATTRIBUTE_DESCRIPTION = "description";
+    protected static final String ATTRIBUTE_REQUIRED = "required";
+    protected static final String ATTRIBUTE_ERROR = "error";
+    protected static final String ATTRIBUTE_HIDEERRORS = "hideErrors";
 
     private enum InsertPosition {
         ICON, CAPTION, REQUIRED, ERROR
@@ -59,14 +63,6 @@
         sinkEvents(VTooltip.TOOLTIP_EVENTS);
 
     }
-=======
-    protected static final String ATTRIBUTE_ICON = "icon";
-    protected static final String ATTRIBUTE_CAPTION = "caption";
-    protected static final String ATTRIBUTE_DESCRIPTION = "description";
-    protected static final String ATTRIBUTE_REQUIRED = "required";
-    protected static final String ATTRIBUTE_ERROR = "error";
-    protected static final String ATTRIBUTE_HIDEERRORS = "hideErrors";
->>>>>>> a9541c3a
 
     /**
      * Creates a caption for a {@link VPaintableWidget}.
@@ -361,12 +357,6 @@
             errorIndicatorElement = null;
         }
 
-        if (clearElement == null) {
-            clearElement = DOM.createDiv();
-            clearElement.setClassName(CLASSNAME_CLEAR);
-            getElement().appendChild(clearElement);
-        }
-
         return (wasPlacedAfterComponent != placedAfterComponent);
     }
 
