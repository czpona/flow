--- conflicted
+++ resolved
@@ -82,7 +82,6 @@
 
         private File tokenFile;
 
-<<<<<<< HEAD
         private File connectJavaSourceFolder;
 
         private File connectGeneratedOpenApiFile;
@@ -91,10 +90,7 @@
 
         private File connectClientTsApiFolder;
 
-        private String polymerVersion;
-=======
         private boolean disablePnpm;
->>>>>>> be315135
 
         /**
          * Directory for for npm and folders and files.
@@ -466,12 +462,8 @@
 
         if (builder.createMissingPackageJson) {
             TaskCreatePackageJson packageCreator = new TaskCreatePackageJson(
-<<<<<<< HEAD
                     builder.npmFolder, builder.generatedFolder,
-                    builder.flowResourcesFolder, builder.polymerVersion);
-=======
-                    builder.npmFolder, builder.generatedFolder);
->>>>>>> be315135
+                    builder.flowResourcesFolder);
             commands.add(packageCreator);
         }
 
