--- conflicted
+++ resolved
@@ -99,28 +99,16 @@
 
         // If we have an old config file we remove it and create the new one
         // using the webpack.generated.js
-<<<<<<< HEAD
-        if (configFile.exists()
-                && !FileUtils.readFileToString(configFile, "UTF-8")
-                    .contains("./webpack.generated.js")) {
-=======
         if (configFile.exists()) {
             if (!FrontendUtils.isWebpackConfigFile(configFile)) {
->>>>>>> 8a9749c8
                 log().warn(
                         "Flow generated webpack configuration was not mentioned "
                                 + "in the configuration file: {}."
                                 + "Please verify that './webpack.generated.js' is used "
                                 + "in the merge or remove the file to generate a new one.",
                         configFile);
-<<<<<<< HEAD
-        }
-
-        if (!configFile.exists()) {
-=======
             }
         } else {
->>>>>>> 8a9749c8
             URL resource = this.getClass().getClassLoader()
                     .getResource(webpackTemplate);
             FileUtils.copyURLToFile(resource, configFile);
