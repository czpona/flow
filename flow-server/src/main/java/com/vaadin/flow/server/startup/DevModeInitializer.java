--- conflicted
+++ resolved
@@ -328,8 +328,6 @@
         Set<File> frontendLocations = getFrontendLocationsFromClassloader(
                 DevModeInitializer.class.getClassLoader());
 
-<<<<<<< HEAD
-=======
         boolean useByteCodeScanner = config.getBooleanProperty(
                 SERVLET_PARAMETER_DEVMODE_OPTIMIZE_BUNDLE,
                 Boolean.parseBoolean(System.getProperty(
@@ -338,7 +336,6 @@
 
         VaadinContext vaadinContext = new VaadinServletContext(context);
         JsonObject tokenFileData = Json.createObject();
->>>>>>> 7b780429
         try {
             builder.enablePackagesUpdate(true)
                     .useByteCodeScanner(useByteCodeScanner)
