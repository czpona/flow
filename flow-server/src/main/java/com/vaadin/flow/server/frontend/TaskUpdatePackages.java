--- conflicted
+++ resolved
@@ -38,12 +38,9 @@
 import elemental.json.JsonObject;
 import elemental.json.JsonValue;
 
-<<<<<<< HEAD
-=======
 import static com.vaadin.flow.server.Constants.PACKAGE_JSON;
 import static com.vaadin.flow.server.frontend.FrontendUtils.NODE_MODULES;
 
->>>>>>> 0edbb22f
 /**
  * Updates <code>package.json</code> by visiting {@link NpmPackage} annotations
  * found in the classpath. It also visits classes annotated with
@@ -83,13 +80,8 @@
      */
     TaskUpdatePackages(ClassFinder finder,
             FrontendDependenciesScanner frontendDependencies, File npmFolder,
-<<<<<<< HEAD
-            File generatedPath, boolean forceCleanUp, boolean enablePnpm) {
-        super(finder, frontendDependencies, npmFolder, generatedPath);
-=======
-            File generatedPath, File flowResourcesPath, boolean forceCleanUp, boolean disablePnpm) {
+            File generatedPath, File flowResourcesPath, boolean forceCleanUp, boolean enablePnpm) {
         super(finder, frontendDependencies, npmFolder, generatedPath, flowResourcesPath);
->>>>>>> 0edbb22f
         this.forceCleanUp = forceCleanUp;
         this.enablePnpm = enablePnpm;
     }
