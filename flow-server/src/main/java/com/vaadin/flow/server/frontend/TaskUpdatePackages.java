--- conflicted
+++ resolved
@@ -67,13 +67,10 @@
      *            folder with the `package.json` file
      * @param generatedPath
      *            folder where flow generated files will be placed.
-<<<<<<< HEAD
      * @param flowResourcesPath
      *            folder where flow dependencies taken from resources files will
      *            be placed.
      *         folder where flow generated files will be placed.
-=======
->>>>>>> 97fcebc2
      * @param forceCleanUp
      *            forces the clean up process to be run. If {@code false}, clean
      *            up will be performed when platform version update is detected.
@@ -83,13 +80,8 @@
      */
     TaskUpdatePackages(ClassFinder finder,
             FrontendDependenciesScanner frontendDependencies, File npmFolder,
-<<<<<<< HEAD
-            File generatedPath, File flowResourcesPath, boolean forceCleanUp) {
+            File generatedPath, File flowResourcesPath, boolean forceCleanUp, boolean disablePnpm) {
         super(finder, frontendDependencies, npmFolder, generatedPath, flowResourcesPath);
-=======
-            File generatedPath, boolean forceCleanUp, boolean disablePnpm) {
-        super(finder, frontendDependencies, npmFolder, generatedPath);
->>>>>>> 97fcebc2
         this.forceCleanUp = forceCleanUp;
         this.disablePnpm = disablePnpm;
     }
@@ -115,7 +107,6 @@
         int added = 0;
 
         JsonObject dependencies = packageJson.getObject(DEPENDENCIES);
-
         // Update the dependency for the folder with resources
         updateFrontendDependency(dependencies);
 
@@ -131,15 +122,9 @@
         }
 
         // Remove obsolete dependencies
-<<<<<<< HEAD
-        List<String> dependencyCollection = Stream.concat(deps.entrySet().stream(),
-                getDefaultDependencies().entrySet().stream())
-=======
-        JsonObject dependencies = packageJson.getObject(DEPENDENCIES);
         List<String> dependencyCollection = Stream
                 .concat(deps.entrySet().stream(),
                         getDefaultDependencies().entrySet().stream())
->>>>>>> 97fcebc2
                 .map(Entry::getKey).collect(Collectors.toList());
 
         JsonObject vaadinDependencies = packageJson.getObject(VAADIN_DEP_KEY)
