/*
 * Copyright 2000-2019 Vaadin Ltd.
 *
 * Licensed under the Apache License, Version 2.0 (the "License"); you may not
 * use this file except in compliance with the License. You may obtain a copy of
 * the License at
 *
 * http://www.apache.org/licenses/LICENSE-2.0
 *
 * Unless required by applicable law or agreed to in writing, software
 * distributed under the License is distributed on an "AS IS" BASIS, WITHOUT
 * WARRANTIES OR CONDITIONS OF ANY KIND, either express or implied. See the
 * License for the specific language governing permissions and limitations under
 * the License.
 */
package com.vaadin.flow.server.frontend;

import java.io.File;
import java.io.IOException;
import java.net.URI;
import java.util.Collections;
import java.util.HashMap;
import java.util.Map;
import java.util.Objects;
import java.util.Set;
import java.util.function.Function;
import java.util.stream.Collectors;

import org.apache.commons.io.FileUtils;
import org.slf4j.Logger;
import org.slf4j.LoggerFactory;

import com.vaadin.flow.server.Constants;
import com.vaadin.flow.server.frontend.scanner.ClassFinder;
import com.vaadin.flow.server.frontend.scanner.FrontendDependencies;
import com.vaadin.flow.server.frontend.scanner.FrontendDependenciesScanner;

import elemental.json.Json;
import elemental.json.JsonObject;

import static com.vaadin.flow.server.Constants.COMPATIBILITY_RESOURCES_FRONTEND_DEFAULT;
import static com.vaadin.flow.server.Constants.PACKAGE_JSON;
import static com.vaadin.flow.server.Constants.RESOURCES_FRONTEND_DEFAULT;
import static com.vaadin.flow.server.frontend.FrontendUtils.FLOW_NPM_PACKAGE_NAME;
import static com.vaadin.flow.server.frontend.FrontendUtils.NODE_MODULES;
import static com.vaadin.flow.shared.ApplicationConstants.FRONTEND_PROTOCOL_PREFIX;
import static elemental.json.impl.JsonUtil.stringify;
import static java.nio.charset.StandardCharsets.UTF_8;

/**
 * Base abstract class for frontend updaters that needs to be run when in
 * dev-mode or from the flow maven plugin.
 *
 * @since 2.0
 */
public abstract class NodeUpdater implements FallibleCommand {
    /**
     * Relative paths of generated should be prefixed with this value, so they
     * can be correctly separated from {projectDir}/frontend files.
     */
    static final String GENERATED_PREFIX = "GENERATED/";

    static final String DEPENDENCIES = "dependencies";
    static final String VAADIN_DEP_KEY = "vaadin";
    static final String HASH_KEY = "hash";
    static final String DEV_DEPENDENCIES = "devDependencies";

    private static final String DEP_LICENSE_KEY = "license";
    private static final String DEP_LICENSE_DEFAULT = "UNLICENSED";
    private static final String DEP_NAME_KEY = "name";
    private static final String DEP_NAME_DEFAULT = "no-name";
    private static final String DEP_MAIN_KEY = "main";
    protected static final String DEP_NAME_FLOW_DEPS = "@vaadin/flow-deps";
    protected static final String DEP_NAME_FLOW_JARS = "@vaadin/flow-frontend";
    private static final String DEP_VERSION_KEY = "version";
    private static final String DEP_VERSION_DEFAULT = "1.0.0";
    protected static final String POLYMER_VERSION = "3.2.0";

    /**
     * Base directory for {@link Constants#PACKAGE_JSON},
     * {@link FrontendUtils#WEBPACK_CONFIG}, {@link FrontendUtils#NODE_MODULES}.
     */
    protected final File npmFolder;

    /**
     * The path to the {@link FrontendUtils#NODE_MODULES} directory.
     */
    protected final File nodeModulesFolder;

    /**
     * Base directory for flow generated files.
     */
    protected final File generatedFolder;


    /**
     * Base directory for flow dependencies coming from jars.
     */
    protected final File flowResourcesFolder;

    /**
     * The {@link FrontendDependencies} object representing the application
     * dependencies.
     */
    protected final FrontendDependenciesScanner frontDeps;

    final ClassFinder finder;

    boolean modified;

    /**
     * Constructor.
     *
     * @param finder
     *            a reusable class finder
     * @param frontendDependencies
     *            a reusable frontend dependencies
     * @param npmFolder
     *            folder with the `package.json` file
     * @param generatedPath
     *            folder where flow generated files will be placed.
     * @param flowResourcesPath
     *            folder where flow dependencies will be copied to.
     */
    protected NodeUpdater(ClassFinder finder,
            FrontendDependenciesScanner frontendDependencies, File npmFolder,
            File generatedPath, File flowResourcesPath) {
        this.frontDeps = frontendDependencies;
        this.finder = finder;
        this.npmFolder = npmFolder;
        this.nodeModulesFolder = new File(npmFolder, NODE_MODULES);
        this.generatedFolder = generatedPath;
        this.flowResourcesFolder = flowResourcesPath;
    }

    private File getPackageJsonFile() {
        return new File(npmFolder, PACKAGE_JSON);
    }

    static Set<String> getGeneratedModules(File directory,
            Set<String> excludes) {
        if (!directory.exists()) {
            return Collections.emptySet();
        }

        final Function<String, String> unixPath = str -> str.replace("\\", "/");

        final URI baseDir = directory.toURI();

        return FileUtils.listFiles(directory, new String[] { "js" }, true)
                .stream().filter(file -> {
                    String path = unixPath.apply(file.getPath());
                    if (path.contains("/node_modules/")) {
                        return false;
                    }
                    return excludes.stream().noneMatch(
                            postfix -> path.endsWith(unixPath.apply(postfix)));
                })
                .map(file -> GENERATED_PREFIX + unixPath
                        .apply(baseDir.relativize(file.toURI()).getPath()))
                .collect(Collectors.toSet());
    }

    String resolveResource(String importPath, boolean isJsModule) {
        String resolved = importPath;
        if (!importPath.startsWith("@")) {

            if (importPath.startsWith(FRONTEND_PROTOCOL_PREFIX)) {
                resolved = importPath.replaceFirst(FRONTEND_PROTOCOL_PREFIX,
                        "./");
                if (isJsModule) {
                    // Remove this when all flow components annotated with
                    // @JsModule have the './' prefix instead of 'frontend://'
                    log().warn(
                            "Do not use the '{}' protocol in '@JsModule', changing '{}' to '{}', please update your component.",
                            FRONTEND_PROTOCOL_PREFIX, importPath, resolved);
                }
            }

            // We only should check here those paths starting with './' when all
            // flow components
            // have the './' prefix
            String resource = resolved.replaceFirst("^\\./+", "");
            if (hasMetaInfResource(resource)) {
                if (!resolved.startsWith("./")) {
                    log().warn(
                            "Use the './' prefix for files in JAR files: '{}', please update your component.",
                            importPath);
                }
                resolved = FLOW_NPM_PACKAGE_NAME + resource;
            }
        }
        return resolved;
    }

    private boolean hasMetaInfResource(String resource) {
        return finder.getResource(
                RESOURCES_FRONTEND_DEFAULT + "/" + resource) != null
                || finder.getResource(COMPATIBILITY_RESOURCES_FRONTEND_DEFAULT
                        + "/" + resource) != null;
    }

    JsonObject getPackageJson() throws IOException {
        JsonObject packageJson = getJsonFileContent(getPackageJsonFile());
        if (packageJson == null) {
            packageJson = Json.createObject();
            packageJson.put(DEP_NAME_KEY, DEP_NAME_DEFAULT);
            packageJson.put(DEP_LICENSE_KEY, DEP_LICENSE_DEFAULT);
        }
        if (!packageJson.hasKey(VAADIN_DEP_KEY)) {
            packageJson.put(VAADIN_DEP_KEY, createVaadinPackagesJson());
        }
        return packageJson;
    }

    JsonObject getResourcesPackageJson() throws IOException {
        JsonObject packageJson = getJsonFileContent(new File(flowResourcesFolder, PACKAGE_JSON));
        if (packageJson == null) {
            packageJson = Json.createObject();
            packageJson.put(DEP_NAME_KEY, DEP_NAME_DEFAULT);
            packageJson.put(DEP_LICENSE_KEY, DEP_LICENSE_DEFAULT);
        }
        return packageJson;
    }

    static JsonObject getJsonFileContent(File packageFile) throws IOException {
        JsonObject jsonContent = null;
        if (packageFile.exists()) {
            String fileContent = FileUtils.readFileToString(packageFile,
                    UTF_8.name());
            jsonContent = Json.parse(fileContent);
        }
        return jsonContent;
    }

    static JsonObject createVaadinPackagesJson() {
        JsonObject vaadinPackages = Json.createObject();
        vaadinPackages.put(DEPENDENCIES, Json.createObject());
        vaadinPackages.put(DEV_DEPENDENCIES, Json.createObject());

        // Add default dependencies
        JsonObject dependencies = vaadinPackages.getObject(DEPENDENCIES);
        getDefaultDependencies().forEach(dependencies::put);

        // Add default developmentDependencies
        JsonObject devDependencies = vaadinPackages.getObject(DEV_DEPENDENCIES);
        getDefaultDevDependencies().forEach(devDependencies::put);

        vaadinPackages.put(HASH_KEY, "");
        return vaadinPackages;
    }

    static Map<String, String> getDefaultDependencies() {
        Map<String, String> defaults = new HashMap<>();

        defaults.put("@polymer/polymer", POLYMER_VERSION);
        defaults.put("@webcomponents/webcomponentsjs", "^2.2.10");

        return defaults;
    }

    static Map<String, String> getDefaultDevDependencies() {
        Map<String, String> defaults = new HashMap<>();

        defaults.put("html-webpack-plugin", "3.2.0");
        defaults.put("script-ext-html-webpack-plugin", "2.1.4");
        defaults.put("typescript","3.5.3");
        defaults.put("awesome-typescript-loader", "5.2.1");

        defaults.put("webpack", "4.30.0");
        defaults.put("webpack-cli", "3.3.10");
        defaults.put("webpack-dev-server", "3.9.0");
        defaults.put("webpack-babel-multi-target-plugin", "2.3.3");
        defaults.put("copy-webpack-plugin", "5.1.0");
        defaults.put("compression-webpack-plugin", "3.0.1");
        defaults.put("webpack-merge", "4.2.2");
        defaults.put("raw-loader", "3.0.0");
        return defaults;
    }

    /**
     * Updates default dependencies and development dependencies to
     * package.json.
     *
     * @param packageJson
     *            package.json json object to update with dependencies
     * @return true if items were added or removed from the {@code packageJson}
     */
    boolean updateDefaultDependencies(JsonObject packageJson) {
        int added = 0;

        for (Map.Entry<String, String> entry : getDefaultDependencies()
                .entrySet()) {
            added += addDependency(packageJson, DEPENDENCIES, entry.getKey(),
                    entry.getValue());
        }

<<<<<<< HEAD
        for (Map.Entry<String, String> entry : getDefaultDevDependencies()
                .entrySet()) {
            added += addDependency(packageJson, DEV_DEPENDENCIES,
                    entry.getKey(), entry.getValue());
=======
        added += addDependency(packageJson, DEPENDENCIES, "@polymer/polymer",
                polymerDepVersion);
        added += addDependency(packageJson, DEPENDENCIES,
                "@webcomponents/webcomponentsjs", "^2.2.10");

        added += addDependency(packageJson, DEPENDENCIES, "@vaadin/router",
                "^1.6.0");

        try {
            // dependency for the custom package.json placed in the generated
            // folder.
            String customPkg = "./" + npmFolder.getAbsoluteFile().toPath()
                    .relativize(generatedFolder.getAbsoluteFile().toPath())
                    .toString();
            added += addDependency(packageJson, DEPENDENCIES, DEP_NAME_FLOW_DEPS,
                    customPkg.replaceAll("\\\\", "/"));

            // dependency for the package.json in the folder where frontend
            // dependencies are copied
            if (flowResourcesFolder != null
                    // Skip if deps are copied directly to `node_modules` folder
                    && !flowResourcesFolder.toString().contains(NODE_MODULES)) {
                String depsPkg = "./" + FrontendUtils.getUnixRelativePath(
                        npmFolder.getAbsoluteFile().toPath(),
                        flowResourcesFolder.getAbsoluteFile().toPath());
                added += addDependency(packageJson, DEPENDENCIES,
                        DEP_NAME_FLOW_JARS, depsPkg);
            }
        } catch (IllegalArgumentException iae) {
            log().error("Exception in relativization of '{}' to '{}'",
                    npmFolder.getAbsoluteFile().toPath(),
                    generatedFolder.getAbsoluteFile().toPath());
            throw iae;
>>>>>>> e42f1096
        }

        if (added > 0) {
            log().info("Added {} dependencies to main package.json", added);
        }
        return added > 0;
    }

    int addDependency(JsonObject json, String key, String pkg, String version) {
        Objects.requireNonNull(json, "Json object need to be given");
        Objects.requireNonNull(key, "Json sub object needs to be give.");
        Objects.requireNonNull(pkg, "dependency package needs to be defined");


        JsonObject vaadinDeps = json.getObject(VAADIN_DEP_KEY);
        if (!json.hasKey(key)) {
            json.put(key, Json.createObject());
        }
        json = json.get(key);
        vaadinDeps = vaadinDeps.getObject(key);

        if (vaadinDeps.hasKey(pkg)) {
            if (version == null) {
                version = vaadinDeps.getString(pkg);
            }
            return handleExistingVaadinDep(json, pkg, version, vaadinDeps);
        } else {
            vaadinDeps.put(pkg, version);
            if (!json.hasKey(pkg) || new FrontendVersion(version)
                    .isNewerThan(toVersion(json, pkg))) {
                json.put(pkg, version);
                log().debug("Added \"{}\": \"{}\" line.", pkg, version);
                return 1;
            }
        }
        return 0;
    }


    private int handleExistingVaadinDep(JsonObject json, String pkg,
            String version, JsonObject vaadinDeps) {
        boolean added = false;
        FrontendVersion newVersion = new FrontendVersion(version);
        FrontendVersion vaadinVersion = toVersion(vaadinDeps, pkg);
        if (json.hasKey(pkg)) {
            FrontendVersion packageVersion = toVersion(json, pkg);
            // Vaadin and package.json versions are the same, but dependency
            // updates (can be up or down)
            if (vaadinVersion.isEqualTo(packageVersion)
                    && !vaadinVersion.isEqualTo(newVersion)) {
                json.put(pkg, version);
                added = true;
                // if vaadin and package not the same, but new version is newer
                // update package version.
            } else if (newVersion.isNewerThan(packageVersion)) {
                json.put(pkg, version);
                added = true;
            }
        } else {
            json.put(pkg, version);
            added = true;
        }
        // always update vaadin version to the latest set version
        vaadinDeps.put(pkg, version);

        if (added) {
            log().debug("Added \"{}\": \"{}\" line.", pkg, version);
        }
        return added ? 1 : 0;
    }

    private static FrontendVersion toVersion(JsonObject json, String key) {
        return new FrontendVersion(json.getString(key));
    }

    String writePackageFile(JsonObject packageJson) throws IOException {
        return writePackageFile(packageJson, new File(npmFolder, PACKAGE_JSON));
    }

    String writeResourcesPackageFile(JsonObject packageJson) throws IOException {
        return writePackageFile(packageJson,
                new File(flowResourcesFolder, PACKAGE_JSON));
    }

    String writePackageFile(JsonObject json, File packageFile)
            throws IOException {
        log().info("writing file {}.", packageFile.getAbsolutePath());
        FileUtils.forceMkdirParent(packageFile);
        String content = stringify(json, 2) + "\n";
        FileUtils.writeStringToFile(packageFile, content, UTF_8.name());
        return content;
    }

    Logger log() {
        return LoggerFactory.getLogger(this.getClass());
    }
}<|MERGE_RESOLUTION|>--- conflicted
+++ resolved
@@ -54,6 +54,7 @@
  * @since 2.0
  */
 public abstract class NodeUpdater implements FallibleCommand {
+
     /**
      * Relative paths of generated should be prefixed with this value, so they
      * can be correctly separated from {projectDir}/frontend files.
@@ -72,6 +73,7 @@
     private static final String DEP_MAIN_KEY = "main";
     protected static final String DEP_NAME_FLOW_DEPS = "@vaadin/flow-deps";
     protected static final String DEP_NAME_FLOW_JARS = "@vaadin/flow-frontend";
+    private static final String DEP_MAIN_FLOW_JARS = "Flow";
     private static final String DEP_VERSION_KEY = "version";
     private static final String DEP_VERSION_DEFAULT = "1.0.0";
     protected static final String POLYMER_VERSION = "3.2.0";
@@ -217,8 +219,10 @@
         JsonObject packageJson = getJsonFileContent(new File(flowResourcesFolder, PACKAGE_JSON));
         if (packageJson == null) {
             packageJson = Json.createObject();
-            packageJson.put(DEP_NAME_KEY, DEP_NAME_DEFAULT);
+            packageJson.put(DEP_NAME_KEY, DEP_NAME_FLOW_JARS);
             packageJson.put(DEP_LICENSE_KEY, DEP_LICENSE_DEFAULT);
+            packageJson.put(DEP_MAIN_KEY, DEP_MAIN_FLOW_JARS);
+            packageJson.put(DEP_VERSION_KEY, DEP_VERSION_DEFAULT);
         }
         return packageJson;
     }
@@ -252,6 +256,8 @@
 
     static Map<String, String> getDefaultDependencies() {
         Map<String, String> defaults = new HashMap<>();
+
+        defaults.put("@vaadin/router","^1.6.0");
 
         defaults.put("@polymer/polymer", POLYMER_VERSION);
         defaults.put("@webcomponents/webcomponentsjs", "^2.2.10");
@@ -275,6 +281,7 @@
         defaults.put("compression-webpack-plugin", "3.0.1");
         defaults.put("webpack-merge", "4.2.2");
         defaults.put("raw-loader", "3.0.0");
+
         return defaults;
     }
 
@@ -288,53 +295,29 @@
      */
     boolean updateDefaultDependencies(JsonObject packageJson) {
         int added = 0;
-
+        
         for (Map.Entry<String, String> entry : getDefaultDependencies()
                 .entrySet()) {
             added += addDependency(packageJson, DEPENDENCIES, entry.getKey(),
                     entry.getValue());
         }
 
-<<<<<<< HEAD
         for (Map.Entry<String, String> entry : getDefaultDevDependencies()
                 .entrySet()) {
             added += addDependency(packageJson, DEV_DEPENDENCIES,
                     entry.getKey(), entry.getValue());
-=======
-        added += addDependency(packageJson, DEPENDENCIES, "@polymer/polymer",
-                polymerDepVersion);
-        added += addDependency(packageJson, DEPENDENCIES,
-                "@webcomponents/webcomponentsjs", "^2.2.10");
-
-        added += addDependency(packageJson, DEPENDENCIES, "@vaadin/router",
-                "^1.6.0");
-
-        try {
-            // dependency for the custom package.json placed in the generated
-            // folder.
-            String customPkg = "./" + npmFolder.getAbsoluteFile().toPath()
-                    .relativize(generatedFolder.getAbsoluteFile().toPath())
-                    .toString();
-            added += addDependency(packageJson, DEPENDENCIES, DEP_NAME_FLOW_DEPS,
-                    customPkg.replaceAll("\\\\", "/"));
-
-            // dependency for the package.json in the folder where frontend
-            // dependencies are copied
-            if (flowResourcesFolder != null
-                    // Skip if deps are copied directly to `node_modules` folder
-                    && !flowResourcesFolder.toString().contains(NODE_MODULES)) {
-                String depsPkg = "./" + FrontendUtils.getUnixRelativePath(
-                        npmFolder.getAbsoluteFile().toPath(),
-                        flowResourcesFolder.getAbsoluteFile().toPath());
-                added += addDependency(packageJson, DEPENDENCIES,
-                        DEP_NAME_FLOW_JARS, depsPkg);
-            }
-        } catch (IllegalArgumentException iae) {
-            log().error("Exception in relativization of '{}' to '{}'",
+        }
+
+        // dependency for the package.json in the folder where frontend
+        // dependencies are copied
+        if (flowResourcesFolder != null
+                // Skip if deps are copied directly to `node_modules` folder
+                && !flowResourcesFolder.toString().contains(NODE_MODULES)) {
+            String depsPkg = "./" + FrontendUtils.getUnixRelativePath(
                     npmFolder.getAbsoluteFile().toPath(),
-                    generatedFolder.getAbsoluteFile().toPath());
-            throw iae;
->>>>>>> e42f1096
+                    flowResourcesFolder.getAbsoluteFile().toPath());
+            added += addDependency(packageJson, DEPENDENCIES,
+                    DEP_NAME_FLOW_JARS, depsPkg);
         }
 
         if (added > 0) {
@@ -377,21 +360,25 @@
     private int handleExistingVaadinDep(JsonObject json, String pkg,
             String version, JsonObject vaadinDeps) {
         boolean added = false;
-        FrontendVersion newVersion = new FrontendVersion(version);
-        FrontendVersion vaadinVersion = toVersion(vaadinDeps, pkg);
         if (json.hasKey(pkg)) {
-            FrontendVersion packageVersion = toVersion(json, pkg);
-            // Vaadin and package.json versions are the same, but dependency
-            // updates (can be up or down)
-            if (vaadinVersion.isEqualTo(packageVersion)
-                    && !vaadinVersion.isEqualTo(newVersion)) {
-                json.put(pkg, version);
-                added = true;
-                // if vaadin and package not the same, but new version is newer
-                // update package version.
-            } else if (newVersion.isNewerThan(packageVersion)) {
-                json.put(pkg, version);
-                added = true;
+            if (version.startsWith("./")) {
+                added = !version.equals(json.getString(pkg));
+            } else {
+                FrontendVersion packageVersion = toVersion(json, pkg);
+                FrontendVersion newVersion = new FrontendVersion(version);
+                FrontendVersion vaadinVersion = toVersion(vaadinDeps, pkg);
+                // Vaadin and package.json versions are the same, but dependency
+                // updates (can be up or down)
+                if (vaadinVersion.isEqualTo(packageVersion)
+                        && !vaadinVersion.isEqualTo(newVersion)) {
+                    json.put(pkg, version);
+                    added = true;
+                    // if vaadin and package not the same, but new version is newer
+                    // update package version.
+                } else if (newVersion.isNewerThan(packageVersion)) {
+                    json.put(pkg, version);
+                    added = true;
+                }
             }
         } else {
             json.put(pkg, version);
