--- conflicted
+++ resolved
@@ -307,19 +307,14 @@
         defaults.put("lit-css-loader", "0.0.4");
         defaults.put("lit-element", "2.3.1");
         defaults.put("lit-html", "1.2.1");
-<<<<<<< HEAD
-        defaults.put("@types/validator", "10.11.3");
-        defaults.put("validator", "12.0.0");
         final String WORKBOX_VERSION = "5.1.4";
         defaults.put("workbox-webpack-plugin", WORKBOX_VERSION);
         defaults.put("workbox-core", WORKBOX_VERSION);
         defaults.put("workbox-precaching", WORKBOX_VERSION);
         defaults.put("glob", "7.1.6");
         defaults.put("webpack-manifest-plugin", "2.2.0");
-=======
         defaults.put("@types/validator", "13.1.0");
         defaults.put("validator", "13.1.17");
->>>>>>> 775db42f
 
         // Forcing chokidar version for now until new babel version is available
         // check out https://github.com/babel/babel/issues/11488
