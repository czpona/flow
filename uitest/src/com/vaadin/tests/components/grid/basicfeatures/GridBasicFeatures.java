/*
 * Copyright 2000-2014 Vaadin Ltd.
 * 
 * Licensed under the Apache License, Version 2.0 (the "License"); you may not
 * use this file except in compliance with the License. You may obtain a copy of
 * the License at
 * 
 * http://www.apache.org/licenses/LICENSE-2.0
 * 
 * Unless required by applicable law or agreed to in writing, software
 * distributed under the License is distributed on an "AS IS" BASIS, WITHOUT
 * WARRANTIES OR CONDITIONS OF ANY KIND, either express or implied. See the
 * License for the specific language governing permissions and limitations under
 * the License.
 */
package com.vaadin.tests.components.grid.basicfeatures;

import java.text.DecimalFormat;
import java.text.DecimalFormatSymbols;
import java.text.SimpleDateFormat;
import java.util.ArrayList;
import java.util.Date;
import java.util.Iterator;
import java.util.LinkedHashMap;
import java.util.List;
import java.util.Locale;
import java.util.Random;

import com.vaadin.data.Container.Filter;
import com.vaadin.data.Item;
import com.vaadin.data.Property;
import com.vaadin.data.fieldgroup.FieldGroup.CommitException;
import com.vaadin.data.sort.Sort;
import com.vaadin.data.sort.SortOrder;
import com.vaadin.data.util.IndexedContainer;
import com.vaadin.event.ItemClickEvent;
import com.vaadin.event.ItemClickEvent.ItemClickListener;
import com.vaadin.event.SelectionEvent;
import com.vaadin.event.SelectionEvent.SelectionListener;
import com.vaadin.event.SortEvent;
import com.vaadin.event.SortEvent.SortListener;
import com.vaadin.shared.data.sort.SortDirection;
import com.vaadin.shared.ui.grid.GridStaticCellType;
import com.vaadin.shared.ui.grid.HeightMode;
import com.vaadin.tests.components.AbstractComponentTest;
import com.vaadin.ui.Button;
import com.vaadin.ui.Button.ClickEvent;
import com.vaadin.ui.Button.ClickListener;
import com.vaadin.ui.Component;
import com.vaadin.ui.CssLayout;
import com.vaadin.ui.Grid;
import com.vaadin.ui.Grid.CellReference;
import com.vaadin.ui.Grid.CellStyleGenerator;
import com.vaadin.ui.Grid.Column;
<<<<<<< HEAD
import com.vaadin.ui.Grid.ColumnReorderEvent;
import com.vaadin.ui.Grid.ColumnReorderListener;
import com.vaadin.ui.Grid.ColumnVisibilityChangeEvent;
import com.vaadin.ui.Grid.ColumnVisibilityChangeListener;
=======
import com.vaadin.ui.Grid.DetailsGenerator;
>>>>>>> b06b1d68
import com.vaadin.ui.Grid.FooterCell;
import com.vaadin.ui.Grid.HeaderCell;
import com.vaadin.ui.Grid.HeaderRow;
import com.vaadin.ui.Grid.MultiSelectionModel;
import com.vaadin.ui.Grid.RowReference;
import com.vaadin.ui.Grid.RowStyleGenerator;
import com.vaadin.ui.Grid.SelectionMode;
import com.vaadin.ui.Grid.SelectionModel;
import com.vaadin.ui.Label;
import com.vaadin.ui.Notification;
import com.vaadin.ui.Panel;
import com.vaadin.ui.renderers.DateRenderer;
import com.vaadin.ui.renderers.HtmlRenderer;
import com.vaadin.ui.renderers.NumberRenderer;

/**
 * Tests the basic features like columns, footers and headers
 * 
 * @since
 * @author Vaadin Ltd
 */
public class GridBasicFeatures extends AbstractComponentTest<Grid> {

    public static final String ROW_STYLE_GENERATOR_ROW_NUMBERS_FOR_3_OF_4 = "Row numbers for 3/4";
    public static final String ROW_STYLE_GENERATOR_NONE = "None";
    public static final String ROW_STYLE_GENERATOR_ROW_NUMBERS = "Row numbers";
    public static final String CELL_STYLE_GENERATOR_NONE = "None";
    public static final String CELL_STYLE_GENERATOR_PROPERTY_TO_STRING = "Property to string";
    public static final String CELL_STYLE_GENERATOR_SPECIAL = "Special for 1/4 Column 1";
    private static final int MANUALLY_FORMATTED_COLUMNS = 5;
    public static final int COLUMNS = 12;
    public static final int EDITABLE_COLUMNS = COLUMNS - 1;
    public static final int ROWS = 1000;

    private int containerDelay = 0;

    private boolean singleSelectAllowDeselect = true;

    private IndexedContainer ds;
    private Grid grid;
    private SelectionListener selectionListener = new SelectionListener() {

        @Override
        public void select(SelectionEvent event) {
            Iterator<Object> iter = event.getAdded().iterator();
            Object addedRow = (iter.hasNext() ? iter.next() : "none");
            iter = event.getRemoved().iterator();
            Object removedRow = (iter.hasNext() ? iter.next() : "none");
            log("SelectionEvent: Added " + addedRow + ", Removed " + removedRow);
        }
    };

    private ItemClickListener itemClickListener = new ItemClickListener() {

        @Override
        public void itemClick(ItemClickEvent event) {
            log("Item " + (event.isDoubleClick() ? "double " : "")
                    + "click on " + event.getPropertyId() + ", item "
                    + event.getItemId());
        }
    };

<<<<<<< HEAD
    private ColumnReorderListener columnReorderListener = new ColumnReorderListener() {

        @Override
        public void columnReorder(ColumnReorderEvent event) {
            log("Columns reordered, userOriginated: "
                    + event.isUserOriginated());
        }
    };

    private ColumnVisibilityChangeListener columnVisibilityListener = new ColumnVisibilityChangeListener() {
        @Override
        public void columnVisibilityChanged(ColumnVisibilityChangeEvent event) {
            log("Visibility changed: "//
                    + "propertyId: " + event.getColumn().getPropertyId() //
                    + ", isHidden: " + event.getColumn().isHidden() //
                    + ", userOriginated: " + event.isUserOriginated());
=======
    private Panel detailsPanel;

    private final DetailsGenerator detailedDetailsGenerator = new DetailsGenerator() {
        @Override
        public Component getDetails(final RowReference rowReference) {
            CssLayout cssLayout = new CssLayout();
            cssLayout.setHeight("200px");
            cssLayout.setWidth("100%");

            Item item = rowReference.getItem();
            for (Object propertyId : item.getItemPropertyIds()) {
                Property<?> prop = item.getItemProperty(propertyId);
                String string = prop.getValue().toString();
                cssLayout.addComponent(new Label(string));
            }

            final int rowIndex = grid.getContainerDataSource().indexOfId(
                    rowReference.getItemId());
            ClickListener clickListener = new ClickListener() {
                @Override
                public void buttonClick(ClickEvent event) {
                    Notification.show("You clicked on the "
                            + "button in the details for " + "row " + rowIndex);
                }
            };
            cssLayout.addComponent(new Button("Press me", clickListener));
            return cssLayout;
        }
    };

    private final DetailsGenerator watchingDetailsGenerator = new DetailsGenerator() {
        private int id = 0;

        @Override
        public Component getDetails(RowReference rowReference) {
            return new Label("You are watching item id "
                    + rowReference.getItemId() + " (" + (id++) + ")");
        }
    };

    private final DetailsGenerator hierarchicalDetailsGenerator = new DetailsGenerator() {
        @Override
        public Component getDetails(RowReference rowReference) {
            detailsPanel = new Panel();
            detailsPanel.setContent(new Label("One"));
            return detailsPanel;
>>>>>>> b06b1d68
        }
    };

    @Override
    @SuppressWarnings("unchecked")
    protected Grid constructComponent() {

        // Build data source
        ds = new IndexedContainer() {
            @Override
            public List<Object> getItemIds(int startIndex, int numberOfIds) {
                log("Requested items " + startIndex + " - "
                        + (startIndex + numberOfIds));
                if (containerDelay > 0) {
                    try {
                        Thread.sleep(containerDelay);
                    } catch (InterruptedException e) {
                        e.printStackTrace();
                    }
                }
                return super.getItemIds(startIndex, numberOfIds);
            }
        };

        {
            int col = 0;
            for (; col < COLUMNS - MANUALLY_FORMATTED_COLUMNS; col++) {
                ds.addContainerProperty(getColumnProperty(col), String.class,
                        "");
            }

            ds.addContainerProperty(getColumnProperty(col++), Integer.class,
                    Integer.valueOf(0));
            ds.addContainerProperty(getColumnProperty(col++), Date.class,
                    new Date());
            ds.addContainerProperty(getColumnProperty(col++), String.class, "");

            // Random numbers
            ds.addContainerProperty(getColumnProperty(col++), Integer.class, 0);
            ds.addContainerProperty(getColumnProperty(col++), Integer.class, 0);

        }

        {
            Random rand = new Random();
            rand.setSeed(13334);
            long timestamp = 0;
            for (int row = 0; row < ROWS; row++) {
                Item item = ds.addItem(Integer.valueOf(row));
                int col = 0;
                for (; col < COLUMNS - MANUALLY_FORMATTED_COLUMNS; col++) {
                    item.getItemProperty(getColumnProperty(col)).setValue(
                            "(" + row + ", " + col + ")");
                }
                item.getItemProperty(getColumnProperty(1)).setReadOnly(true);

                item.getItemProperty(getColumnProperty(col++)).setValue(
                        Integer.valueOf(row));
                item.getItemProperty(getColumnProperty(col++)).setValue(
                        new Date(timestamp));
                timestamp += 91250000; // a bit over a day, just to get
                                       // variation
                item.getItemProperty(getColumnProperty(col++)).setValue(
                        "<b>" + row + "</b>");

                // Random numbers
                item.getItemProperty(getColumnProperty(col++)).setValue(
                        rand.nextInt());
                // Random between 0 - 5 to test multisorting
                item.getItemProperty(getColumnProperty(col++)).setValue(
                        rand.nextInt(5));
            }
        }

        // Create grid
        Grid grid = new Grid(ds);

        {
            int col = grid.getContainerDataSource().getContainerPropertyIds()
                    .size()
                    - MANUALLY_FORMATTED_COLUMNS;
            grid.getColumn(getColumnProperty(col++)).setRenderer(
                    new NumberRenderer(new DecimalFormat("0,000.00",
                            DecimalFormatSymbols.getInstance(new Locale("fi",
                                    "FI")))));
            grid.getColumn(getColumnProperty(col++)).setRenderer(
                    new DateRenderer(new SimpleDateFormat("dd.MM.yy HH:mm")));
            grid.getColumn(getColumnProperty(col++)).setRenderer(
                    new HtmlRenderer());
            grid.getColumn(getColumnProperty(col++)).setRenderer(
                    new NumberRenderer());
            grid.getColumn(getColumnProperty(col++)).setRenderer(
                    new NumberRenderer());
        }

        // Create footer
        grid.appendFooterRow();
        grid.setFooterVisible(false);

        // Add footer values (header values are automatically created)
        for (int col = 0; col < COLUMNS; col++) {
            grid.getFooterRow(0).getCell(getColumnProperty(col))
                    .setText("Footer " + col);
        }

        // Set varying column widths
        for (int col = 0; col < COLUMNS; col++) {
            grid.getColumn(getColumnProperty(col)).setWidth(100 + col * 50);
        }

        grid.addSortListener(new SortListener() {
            @Override
            public void sort(SortEvent event) {

                log("SortOrderChangeEvent: isUserOriginated? "
                        + event.isUserOriginated());
            }
        });

        grid.setSelectionMode(SelectionMode.NONE);

        grid.getColumn(getColumnProperty(2)).getEditorField().setReadOnly(true);
        grid.getColumn(getColumnProperty(3)).setEditable(false);

        createGridActions();

        createColumnActions();

        createPropertyActions();

        createHeaderActions();

        createFooterActions();

        createRowActions();

        createEditorActions();

        addHeightActions();

        addFilterActions();

<<<<<<< HEAD
        addInternalActions();
=======
        createDetailsActions();
>>>>>>> b06b1d68

        this.grid = grid;
        return grid;
    }

    private void addInternalActions() {
        createClickAction("Update column order without updating client",
                "Internals", new Command<Grid, Void>() {
                    @Override
                    public void execute(Grid grid, Void value, Object data) {
                        List<Column> columns = grid.getColumns();
                        grid.setColumnOrder(columns.get(1).getPropertyId(),
                                columns.get(0).getPropertyId());
                        grid.getUI().getConnectorTracker().markClean(grid);
                    }
                }, null);
    }

    private void addFilterActions() {
        createClickAction("Column 1 starts with \"(23\"", "Filter",
                new Command<Grid, Void>() {
                    @Override
                    public void execute(Grid grid, Void value, Object data) {
                        ds.addContainerFilter(new Filter() {

                            @Override
                            public boolean passesFilter(Object itemId, Item item)
                                    throws UnsupportedOperationException {
                                return item.getItemProperty("Column 1")
                                        .getValue().toString()
                                        .startsWith("(23");
                            }

                            @Override
                            public boolean appliesToProperty(Object propertyId) {
                                return propertyId.equals("Column 1");
                            }
                        });
                    }
                }, null);

        createClickAction("Add impassable filter", "Filter",
                new Command<Grid, Void>() {
                    @Override
                    public void execute(Grid c, Void value, Object data) {
                        ds.addContainerFilter(new Filter() {
                            @Override
                            public boolean passesFilter(Object itemId, Item item)
                                    throws UnsupportedOperationException {
                                return false;
                            }

                            @Override
                            public boolean appliesToProperty(Object propertyId) {
                                return true;
                            }
                        });
                    }
                }, null);
    }

    protected void createGridActions() {
        LinkedHashMap<String, String> primaryStyleNames = new LinkedHashMap<String, String>();
        primaryStyleNames.put("v-grid", "v-grid");
        primaryStyleNames.put("v-escalator", "v-escalator");
        primaryStyleNames.put("my-grid", "my-grid");

        createMultiClickAction("Primary style name", "State",
                primaryStyleNames, new Command<Grid, String>() {

                    @Override
                    public void execute(Grid grid, String value, Object data) {
                        grid.setPrimaryStyleName(value);

                    }
                }, primaryStyleNames.get("v-grid"));

        LinkedHashMap<String, SelectionMode> selectionModes = new LinkedHashMap<String, Grid.SelectionMode>();
        selectionModes.put("single", SelectionMode.SINGLE);
        selectionModes.put("multi", SelectionMode.MULTI);
        selectionModes.put("none", SelectionMode.NONE);
        createSelectAction("Selection mode", "State", selectionModes, "none",
                new Command<Grid, Grid.SelectionMode>() {
                    @Override
                    public void execute(Grid grid, SelectionMode selectionMode,
                            Object data) {
                        grid.setSelectionMode(selectionMode);
                        if (selectionMode == SelectionMode.SINGLE) {
                            grid.addSelectionListener(selectionListener);

                            ((SelectionModel.Single) grid.getSelectionModel())
                                    .setDeselectAllowed(singleSelectAllowDeselect);
                        } else {
                            grid.removeSelectionListener(selectionListener);
                        }
                    }
                });

        LinkedHashMap<String, Integer> selectionLimits = new LinkedHashMap<String, Integer>();
        selectionLimits.put("2", Integer.valueOf(2));
        selectionLimits.put("1000", Integer.valueOf(1000));
        selectionLimits.put("Integer.MAX_VALUE",
                Integer.valueOf(Integer.MAX_VALUE));
        createSelectAction("Selection limit", "State", selectionLimits, "1000",
                new Command<Grid, Integer>() {
                    @Override
                    public void execute(Grid grid, Integer limit, Object data) {
                        if (!(grid.getSelectionModel() instanceof MultiSelectionModel)) {
                            grid.setSelectionMode(SelectionMode.MULTI);
                        }

                        ((MultiSelectionModel) grid.getSelectionModel())
                                .setSelectionLimit(limit.intValue());
                    }
                });

        LinkedHashMap<String, List<SortOrder>> sortableProperties = new LinkedHashMap<String, List<SortOrder>>();
        for (Object propertyId : ds.getSortableContainerPropertyIds()) {
            sortableProperties.put(propertyId + ", ASC", Sort.by(propertyId)
                    .build());
            sortableProperties.put(propertyId + ", DESC",
                    Sort.by(propertyId, SortDirection.DESCENDING).build());
        }
        createSelectAction("Sort by column", "State", sortableProperties,
                "Column 9, ascending", new Command<Grid, List<SortOrder>>() {
                    @Override
                    public void execute(Grid grid, List<SortOrder> sortOrder,
                            Object data) {
                        grid.setSortOrder(sortOrder);
                    }
                });

        createBooleanAction("Reverse Grid Columns", "State", false,
                new Command<Grid, Boolean>() {

                    @Override
                    public void execute(Grid c, Boolean value, Object data) {
                        List<Object> ids = new ArrayList<Object>();
                        ids.addAll(ds.getContainerPropertyIds());
                        if (!value) {
                            c.setColumnOrder(ids.toArray());
                        } else {
                            Object[] idsArray = new Object[ids.size()];
                            for (int i = 0; i < ids.size(); ++i) {
                                idsArray[i] = ids.get((ids.size() - 1) - i);
                            }
                            c.setColumnOrder(idsArray);
                        }
                    }
                });

        LinkedHashMap<String, CellStyleGenerator> cellStyleGenerators = new LinkedHashMap<String, CellStyleGenerator>();
        LinkedHashMap<String, RowStyleGenerator> rowStyleGenerators = new LinkedHashMap<String, RowStyleGenerator>();
        rowStyleGenerators.put(ROW_STYLE_GENERATOR_NONE, null);
        rowStyleGenerators.put(ROW_STYLE_GENERATOR_ROW_NUMBERS,
                new RowStyleGenerator() {
                    @Override
                    public String getStyle(RowReference rowReference) {
                        return "row" + rowReference.getItemId();
                    }
                });
        rowStyleGenerators.put(ROW_STYLE_GENERATOR_ROW_NUMBERS_FOR_3_OF_4,
                new RowStyleGenerator() {
                    @Override
                    public String getStyle(RowReference rowReference) {
                        int rowIndex = ((Integer) rowReference.getItemId())
                                .intValue();

                        if (rowIndex % 4 == 0) {
                            return null;
                        } else {
                            return "row" + rowReference.getItemId();
                        }
                    }
                });
        cellStyleGenerators.put(CELL_STYLE_GENERATOR_NONE, null);
        cellStyleGenerators.put(CELL_STYLE_GENERATOR_PROPERTY_TO_STRING,
                new CellStyleGenerator() {
                    @Override
                    public String getStyle(CellReference cellReference) {
                        return cellReference.getPropertyId().toString()
                                .replace(' ', '-');
                    }
                });
        cellStyleGenerators.put(CELL_STYLE_GENERATOR_SPECIAL,
                new CellStyleGenerator() {
                    @Override
                    public String getStyle(CellReference cellReference) {
                        int rowIndex = ((Integer) cellReference.getItemId())
                                .intValue();
                        Object propertyId = cellReference.getPropertyId();
                        if (rowIndex % 4 == 1) {
                            return null;
                        } else if (rowIndex % 4 == 3
                                && "Column 1".equals(propertyId)) {
                            return null;
                        }
                        return propertyId.toString().replace(' ', '_');
                    }
                });

        createSelectAction("Row style generator", "State", rowStyleGenerators,
                CELL_STYLE_GENERATOR_NONE,
                new Command<Grid, RowStyleGenerator>() {
                    @Override
                    public void execute(Grid grid, RowStyleGenerator generator,
                            Object data) {
                        grid.setRowStyleGenerator(generator);
                    }
                });

        createSelectAction("Cell style generator", "State",
                cellStyleGenerators, CELL_STYLE_GENERATOR_NONE,
                new Command<Grid, CellStyleGenerator>() {
                    @Override
                    public void execute(Grid grid,
                            CellStyleGenerator generator, Object data) {
                        grid.setCellStyleGenerator(generator);
                    }
                });

        LinkedHashMap<String, Integer> frozenOptions = new LinkedHashMap<String, Integer>();
        for (int i = -1; i <= COLUMNS; i++) {
            frozenOptions.put(String.valueOf(i), Integer.valueOf(i));
        }
        createSelectAction("Frozen column count", "State", frozenOptions, "0",
                new Command<Grid, Integer>() {
                    @Override
                    public void execute(Grid c, Integer value, Object data) {
                        c.setFrozenColumnCount(value.intValue());
                    }
                });

        LinkedHashMap<String, Integer> containerDelayValues = new LinkedHashMap<String, Integer>();
        for (int delay : new int[] { 0, 500, 2000, 10000 }) {
            containerDelayValues.put(String.valueOf(delay),
                    Integer.valueOf(delay));
        }

        createSelectAction("Container delay", "State", containerDelayValues,
                "0", new Command<Grid, Integer>() {
                    @Override
                    public void execute(Grid grid, Integer delay, Object data) {
                        containerDelay = delay.intValue();
                    }
                });

        createBooleanAction("ItemClickListener", "State", false,
                new Command<Grid, Boolean>() {

                    @Override
                    public void execute(Grid c, Boolean value, Object data) {
                        if (!value) {
                            c.removeItemClickListener(itemClickListener);
                        } else {
                            c.addItemClickListener(itemClickListener);
                        }
                    }

                });
        createBooleanAction("ColumnReorderListener", "State", false,
                new Command<Grid, Boolean>() {

                    @Override
                    public void execute(Grid grid, Boolean value, Object data) {
                        if (value) {
                            grid.addColumnReorderListener(columnReorderListener);
                        } else {
                            grid.removeColumnReorderListener(columnReorderListener);
                        }
                    }
                });
        createBooleanAction("ColumnVisibilityChangeListener", "State", false,
                new Command<Grid, Boolean>() {
                    @Override
                    public void execute(Grid grid, Boolean value, Object data) {
                        if (value) {
                            grid.addColumnVisibilityChangeListener(columnVisibilityListener);
                        } else {
                            grid.removeColumnVisibilityChangeListener(columnVisibilityListener);
                        }
                    }
                });

        createBooleanAction("Single select allow deselect", "State",
                singleSelectAllowDeselect, new Command<Grid, Boolean>() {
                    @Override
                    public void execute(Grid c, Boolean value, Object data) {
                        singleSelectAllowDeselect = value.booleanValue();

                        SelectionModel model = c.getSelectionModel();
                        if (model instanceof SelectionModel.Single) {
                            ((SelectionModel.Single) model)
                                    .setDeselectAllowed(singleSelectAllowDeselect);
                        }
                    }
                });
        createBooleanAction("Column Reordering Allowed", "State", false,
                new Command<Grid, Boolean>() {

                    @Override
                    public void execute(Grid c, Boolean value, Object data) {
                        c.setColumnReorderingAllowed(value);
                    }
                });
    }

    protected void createHeaderActions() {
        createCategory("Header", null);

        createBooleanAction("Visible", "Header", true,
                new Command<Grid, Boolean>() {

                    @Override
                    public void execute(Grid grid, Boolean value, Object data) {
                        grid.setHeaderVisible(value);
                    }
                });

        LinkedHashMap<String, String> defaultRows = new LinkedHashMap<String, String>();
        defaultRows.put("Top", "Top");
        defaultRows.put("Bottom", "Bottom");
        defaultRows.put("Unset", "Unset");

        createMultiClickAction("Default row", "Header", defaultRows,
                new Command<Grid, String>() {

                    @Override
                    public void execute(Grid grid, String value, Object data) {
                        HeaderRow defaultRow = null;
                        if (value.equals("Top")) {
                            defaultRow = grid.getHeaderRow(0);
                        } else if (value.equals("Bottom")) {
                            defaultRow = grid.getHeaderRow(grid
                                    .getHeaderRowCount() - 1);
                        }
                        grid.setDefaultHeaderRow(defaultRow);
                    }

                }, defaultRows.get("Top"));

        createClickAction("Prepend row", "Header", new Command<Grid, Object>() {

            @Override
            public void execute(Grid grid, Object value, Object data) {
                grid.prependHeaderRow();
            }

        }, null);
        createClickAction("Append row", "Header", new Command<Grid, Object>() {

            @Override
            public void execute(Grid grid, Object value, Object data) {
                grid.appendHeaderRow();
            }

        }, null);

        createClickAction("Remove top row", "Header",
                new Command<Grid, Object>() {

                    @Override
                    public void execute(Grid grid, Object value, Object data) {
                        grid.removeHeaderRow(0);
                    }

                }, null);
        createClickAction("Remove bottom row", "Header",
                new Command<Grid, Object>() {

                    @Override
                    public void execute(Grid grid, Object value, Object data) {
                        grid.removeHeaderRow(grid.getHeaderRowCount() - 1);
                    }

                }, null);
    }

    protected void createFooterActions() {
        createCategory("Footer", null);

        createBooleanAction("Visible", "Footer", false,
                new Command<Grid, Boolean>() {

                    @Override
                    public void execute(Grid grid, Boolean value, Object data) {
                        grid.setFooterVisible(value);
                    }
                });

        createClickAction("Prepend row", "Footer", new Command<Grid, Object>() {

            @Override
            public void execute(Grid grid, Object value, Object data) {
                grid.prependFooterRow();
            }

        }, null);
        createClickAction("Append row", "Footer", new Command<Grid, Object>() {

            @Override
            public void execute(Grid grid, Object value, Object data) {
                grid.appendFooterRow();
            }

        }, null);

        createClickAction("Remove top row", "Footer",
                new Command<Grid, Object>() {

                    @Override
                    public void execute(Grid grid, Object value, Object data) {
                        grid.removeFooterRow(0);
                    }

                }, null);
        createClickAction("Remove bottom row", "Footer",
                new Command<Grid, Object>() {

                    @Override
                    public void execute(Grid grid, Object value, Object data) {
                        grid.removeFooterRow(grid.getFooterRowCount() - 1);
                    }

                }, null);
    }

    @SuppressWarnings("boxing")
    protected void createColumnActions() {
        createCategory("Columns", null);

        for (int c = 0; c < COLUMNS; c++) {
            final int index = c;
            createCategory(getColumnProperty(c), "Columns");

            createClickAction("Add / Remove", getColumnProperty(c),
                    new Command<Grid, String>() {

                        @Override
                        public void execute(Grid grid, String value, Object data) {
                            String columnProperty = getColumnProperty((Integer) data);
                            if (grid.getColumn(columnProperty) == null) {
                                grid.addColumn(columnProperty);
                            } else {
                                grid.removeColumn(columnProperty);
                            }
                        }
                    }, null, c);
            createClickAction("Move left", getColumnProperty(c),
                    new Command<Grid, String>() {

                        @Override
                        public void execute(Grid grid, String value, Object data) {
                            final String columnProperty = getColumnProperty((Integer) data);
                            List<Column> cols = grid.getColumns();
                            List<Object> reordered = new ArrayList<Object>();
                            boolean addAsLast = false;
                            for (int i = 0; i < cols.size(); i++) {
                                Column col = cols.get(i);
                                if (col.getPropertyId().equals(columnProperty)) {
                                    if (i == 0) {
                                        addAsLast = true;
                                    } else {
                                        reordered.add(i - 1, columnProperty);
                                    }
                                } else {
                                    reordered.add(col.getPropertyId());
                                }
                            }
                            if (addAsLast) {
                                reordered.add(columnProperty);
                            }
                            grid.setColumnOrder(reordered.toArray());
                        }
                    }, null, c);

            createBooleanAction("Sortable", getColumnProperty(c), true,
                    new Command<Grid, Boolean>() {

                        @Override
                        public void execute(Grid grid, Boolean value,
                                Object columnIndex) {
                            Object propertyId = getColumnProperty((Integer) columnIndex);
                            Column column = grid.getColumn(propertyId);
                            column.setSortable(value);
                        }
                    }, c);

            createBooleanAction("Hidable", getColumnProperty(c), false,
                    new Command<Grid, Boolean>() {
                        @Override
                        public void execute(Grid c, Boolean hidable,
                                Object propertyId) {
                            grid.getColumn(propertyId).setHidable(hidable);
                        }
                    }, getColumnProperty(c));

            createBooleanAction("Hidden", getColumnProperty(c), false,
                    new Command<Grid, Boolean>() {
                        @Override
                        public void execute(Grid c, Boolean hidden,
                                Object propertyId) {
                            grid.getColumn(propertyId).setHidden(hidden);
                        }
                    }, getColumnProperty(c));

            createCategory("Column " + c + " Width", getColumnProperty(c));

            createClickAction("Auto", "Column " + c + " Width",
                    new Command<Grid, Integer>() {

                        @Override
                        public void execute(Grid grid, Integer value,
                                Object columnIndex) {
                            Object propertyId = getColumnProperty((Integer) columnIndex);
                            Column column = grid.getColumn(propertyId);
                            column.setWidthUndefined();
                        }
                    }, -1, c);

            createClickAction("25.5px", "Column " + c + " Width",
                    new Command<Grid, Void>() {
                        @Override
                        public void execute(Grid grid, Void value,
                                Object columnIndex) {
                            grid.getColumns().get((Integer) columnIndex)
                                    .setWidth(25.5);
                        }
                    }, null, c);

            for (int w = 50; w < 300; w += 50) {
                createClickAction(w + "px", "Column " + c + " Width",
                        new Command<Grid, Integer>() {

                            @Override
                            public void execute(Grid grid, Integer value,
                                    Object columnIndex) {
                                Object propertyId = getColumnProperty((Integer) columnIndex);
                                Column column = grid.getColumn(propertyId);
                                column.setWidth(value);
                            }
                        }, w, c);
            }

            LinkedHashMap<String, GridStaticCellType> defaultRows = new LinkedHashMap<String, GridStaticCellType>();
            defaultRows.put("Text Header", GridStaticCellType.TEXT);
            defaultRows.put("Html Header ", GridStaticCellType.HTML);
            defaultRows.put("Widget Header", GridStaticCellType.WIDGET);

            createMultiClickAction("Header Type", getColumnProperty(c),
                    defaultRows, new Command<Grid, GridStaticCellType>() {

                        @Override
                        public void execute(Grid grid,
                                GridStaticCellType value, Object columnIndex) {
                            final Object propertyId = getColumnProperty((Integer) columnIndex);
                            final HeaderCell cell = grid.getDefaultHeaderRow()
                                    .getCell(propertyId);
                            switch (value) {
                            case TEXT:
                                cell.setText("Text Header");
                                break;
                            case HTML:
                                cell.setHtml("HTML Header");
                                break;
                            case WIDGET:
                                cell.setComponent(new Button("Button Header",
                                        new ClickListener() {

                                            @Override
                                            public void buttonClick(
                                                    ClickEvent event) {
                                                log("Button clicked!");
                                            }
                                        }));
                            default:
                                break;
                            }
                        }

                    }, c);

            defaultRows = new LinkedHashMap<String, GridStaticCellType>();
            defaultRows.put("Text Footer", GridStaticCellType.TEXT);
            defaultRows.put("Html Footer", GridStaticCellType.HTML);
            defaultRows.put("Widget Footer", GridStaticCellType.WIDGET);

            createMultiClickAction("Footer Type", getColumnProperty(c),
                    defaultRows, new Command<Grid, GridStaticCellType>() {

                        @Override
                        public void execute(Grid grid,
                                GridStaticCellType value, Object columnIndex) {
                            final Object propertyId = getColumnProperty((Integer) columnIndex);
                            final FooterCell cell = grid.getFooterRow(0)
                                    .getCell(propertyId);
                            switch (value) {
                            case TEXT:
                                cell.setText("Text Footer");
                                break;
                            case HTML:
                                cell.setHtml("HTML Footer");
                                break;
                            case WIDGET:
                                cell.setComponent(new Button("Button Footer",
                                        new ClickListener() {

                                            @Override
                                            public void buttonClick(
                                                    ClickEvent event) {
                                                log("Button clicked!");
                                            }
                                        }));
                            default:
                                break;
                            }
                        }

                    }, c);
        }
    }

    private static String getColumnProperty(int c) {
        return "Column " + c;
    }

    protected void createPropertyActions() {
        createCategory("Properties", null);

        createBooleanAction("Prepend property", "Properties", false,
                new Command<Grid, Boolean>() {
                    private final Object propertyId = new Object();

                    @Override
                    public void execute(Grid c, Boolean enable, Object data) {
                        if (enable.booleanValue()) {
                            ds.addContainerProperty(propertyId, String.class,
                                    "property value");
                            grid.getColumn(propertyId).setHeaderCaption(
                                    "new property");
                            grid.setColumnOrder(propertyId);
                        } else {
                            ds.removeContainerProperty(propertyId);
                        }
                    }
                }, null);
    }

    protected void createRowActions() {
        createCategory("Body rows", null);

        class NewRowCommand implements Command<Grid, String> {
            private final int index;

            public NewRowCommand() {
                this(0);
            }

            public NewRowCommand(int index) {
                this.index = index;
            }

            @Override
            public void execute(Grid c, String value, Object data) {
                Item item = ds.addItemAt(index, new Object());
                for (int i = 0; i < COLUMNS; i++) {
                    Class<?> type = ds.getType(getColumnProperty(i));
                    if (String.class.isAssignableFrom(type)) {
                        Property<String> itemProperty = getProperty(item, i);
                        itemProperty.setValue("newcell: " + i);
                    } else if (Integer.class.isAssignableFrom(type)) {
                        Property<Integer> itemProperty = getProperty(item, i);
                        itemProperty.setValue(Integer.valueOf(i));
                    } else {
                        // let the default value be taken implicitly.
                    }
                }
            }

            private <T extends Object> Property<T> getProperty(Item item, int i) {
                @SuppressWarnings("unchecked")
                Property<T> itemProperty = item
                        .getItemProperty(getColumnProperty(i));
                return itemProperty;
            }
        }
        final NewRowCommand newRowCommand = new NewRowCommand();

        createClickAction("Add 18 rows", "Body rows",
                new Command<Grid, String>() {
                    @Override
                    public void execute(Grid c, String value, Object data) {
                        for (int i = 0; i < 18; i++) {
                            newRowCommand.execute(c, value, data);
                        }
                    }
                }, null);

        createClickAction("Add first row", "Body rows", newRowCommand, null);

        createClickAction("Add third row", "Body rows", new NewRowCommand(2),
                null);

        createClickAction("Remove first row", "Body rows",
                new Command<Grid, String>() {
                    @Override
                    public void execute(Grid c, String value, Object data) {
                        Object firstItemId = ds.getIdByIndex(0);
                        ds.removeItem(firstItemId);
                    }
                }, null);

        createClickAction("Remove 18 first rows", "Body rows",
                new Command<Grid, String>() {
                    @Override
                    public void execute(Grid c, String value, Object data) {
                        for (int i = 0; i < 18; i++) {
                            Object firstItemId = ds.getIdByIndex(0);
                            ds.removeItem(firstItemId);
                        }
                    }
                }, null);

        createClickAction("Modify first row (getItemProperty)", "Body rows",
                new Command<Grid, String>() {
                    @SuppressWarnings("unchecked")
                    @Override
                    public void execute(Grid c, String value, Object data) {
                        Object firstItemId = ds.getIdByIndex(0);
                        Item item = ds.getItem(firstItemId);
                        for (int i = 0; i < COLUMNS; i++) {
                            Property<?> property = item
                                    .getItemProperty(getColumnProperty(i));
                            if (property.getType().equals(String.class)) {
                                ((Property<String>) property)
                                        .setValue("modified: " + i);
                            }
                        }
                    }
                }, null);

        createClickAction("Modify first row (getContainerProperty)",
                "Body rows", new Command<Grid, String>() {
                    @SuppressWarnings("unchecked")
                    @Override
                    public void execute(Grid c, String value, Object data) {
                        Object firstItemId = ds.getIdByIndex(0);
                        for (Object containerPropertyId : ds
                                .getContainerPropertyIds()) {
                            Property<?> property = ds.getContainerProperty(
                                    firstItemId, containerPropertyId);
                            if (property.getType().equals(String.class)) {
                                ((Property<String>) property)
                                        .setValue("modified: "
                                                + containerPropertyId);
                            }
                        }
                    }
                }, null);

        createBooleanAction("Select first row", "Body rows", false,
                new Command<Grid, Boolean>() {
                    @Override
                    public void execute(Grid grid, Boolean select, Object data) {
                        final Object firstItemId = grid
                                .getContainerDataSource().firstItemId();
                        if (select.booleanValue()) {
                            grid.select(firstItemId);
                        } else {
                            grid.deselect(firstItemId);
                        }
                    }
                });

        createClickAction("Remove all rows", "Body rows",
                new Command<Grid, String>() {
                    @SuppressWarnings("unchecked")
                    @Override
                    public void execute(Grid c, String value, Object data) {
                        ds.removeAllItems();
                    }
                }, null);
    }

    protected void createEditorActions() {
        createBooleanAction("Enabled", "Editor", false,
                new Command<Grid, Boolean>() {
                    @Override
                    public void execute(Grid c, Boolean value, Object data) {
                        c.setEditorEnabled(value);
                    }
                });

        createClickAction("Edit item 5", "Editor", new Command<Grid, String>() {
            @Override
            public void execute(Grid c, String value, Object data) {
                c.editItem(5);
            }
        }, null);

        createClickAction("Edit item 100", "Editor",
                new Command<Grid, String>() {
                    @Override
                    public void execute(Grid c, String value, Object data) {
                        c.editItem(100);
                    }
                }, null);
        createClickAction("Save", "Editor", new Command<Grid, String>() {
            @Override
            public void execute(Grid c, String value, Object data) {
                try {
                    c.saveEditor();
                } catch (CommitException e) {
                    // TODO Auto-generated catch block
                    e.printStackTrace();
                }
            }
        }, null);
        createClickAction("Cancel edit", "Editor", new Command<Grid, String>() {
            @Override
            public void execute(Grid c, String value, Object data) {
                c.cancelEditor();
            }
        }, null);

        createClickAction("Change save caption", "Editor",
                new Command<Grid, String>() {
                    @Override
                    public void execute(Grid c, String value, Object data) {
                        c.setEditorSaveCaption("ǝʌɐS");
                    }
                }, null);

        createClickAction("Change cancel caption", "Editor",
                new Command<Grid, String>() {
                    @Override
                    public void execute(Grid c, String value, Object data) {
                        c.setEditorCancelCaption("ʃǝɔuɐↃ");
                    }
                }, null);
    }

    @SuppressWarnings("boxing")
    protected void addHeightActions() {
        createCategory("Height by Rows", "Size");

        createBooleanAction("HeightMode Row", "Size", false,
                new Command<Grid, Boolean>() {
                    @Override
                    public void execute(Grid c, Boolean heightModeByRows,
                            Object data) {
                        c.setHeightMode(heightModeByRows ? HeightMode.ROW
                                : HeightMode.CSS);
                    }
                }, null);

        addActionForHeightByRows(1d / 3d);
        addActionForHeightByRows(2d / 3d);

        for (double i = 1; i < 5; i++) {
            addActionForHeightByRows(i);
            addActionForHeightByRows(i + 1d / 3d);
            addActionForHeightByRows(i + 2d / 3d);
        }

        Command<Grid, String> sizeCommand = new Command<Grid, String>() {
            @Override
            public void execute(Grid grid, String height, Object data) {
                grid.setHeight(height);
            }
        };

        createCategory("Height", "Size");
        // header 20px + scrollbar 16px = 36px baseline
        createClickAction("86px (no drag scroll select)", "Height",
                sizeCommand, "86px");
        createClickAction("96px (drag scroll select limit)", "Height",
                sizeCommand, "96px");
        createClickAction("106px (drag scroll select enabled)", "Height",
                sizeCommand, "106px");
    }

    private void addActionForHeightByRows(final Double i) {
        DecimalFormat df = new DecimalFormat("0.00");
        createClickAction(df.format(i) + " rows", "Height by Rows",
                new Command<Grid, String>() {
                    @Override
                    public void execute(Grid c, String value, Object data) {
                        c.setHeightByRows(i);
                    }
                }, null);
    }

    private void createDetailsActions() {
        Command<Grid, DetailsGenerator> swapDetailsGenerator = new Command<Grid, DetailsGenerator>() {
            @Override
            public void execute(Grid c, DetailsGenerator generator, Object data) {
                grid.setDetailsGenerator(generator);
            }
        };

        Command<Grid, Boolean> openOrCloseItemId = new Command<Grid, Boolean>() {
            @Override
            @SuppressWarnings("boxing")
            public void execute(Grid g, Boolean visible, Object itemId) {
                g.setDetailsVisible(itemId, visible);
            }
        };

        createCategory("Generators", "Details");
        createClickAction("NULL", "Generators", swapDetailsGenerator,
                DetailsGenerator.NULL);
        createClickAction("\"Watching\"", "Generators", swapDetailsGenerator,
                watchingDetailsGenerator);
        createClickAction("Detailed", "Generators", swapDetailsGenerator,
                detailedDetailsGenerator);
        createClickAction("Hierarchical", "Generators", swapDetailsGenerator,
                hierarchicalDetailsGenerator);

        createClickAction("- Change Component", "Generators",
                new Command<Grid, Void>() {
                    @Override
                    public void execute(Grid c, Void value, Object data) {
                        Label label = (Label) detailsPanel.getContent();
                        if (label.getValue().equals("One")) {
                            detailsPanel.setContent(new Label("Two"));
                        } else {
                            detailsPanel.setContent(new Label("One"));
                        }
                    }
                }, null);

        createClickAction("Toggle firstItemId", "Details",
                new Command<Grid, Void>() {
                    @Override
                    public void execute(Grid g, Void value, Object data) {
                        Object firstItemId = g.getContainerDataSource()
                                .firstItemId();
                        boolean toggle = g.isDetailsVisible(firstItemId);
                        g.setDetailsVisible(firstItemId, !toggle);
                        g.setDetailsVisible(firstItemId, toggle);
                    }
                }, null);

        createBooleanAction("Open firstItemId", "Details", false,
                openOrCloseItemId, ds.firstItemId());

        createBooleanAction("Open 995", "Details", false, openOrCloseItemId,
                ds.getIdByIndex(995));
    }

    @Override
    protected Integer getTicketNumber() {
        return 12829;
    }

    @Override
    protected Class<Grid> getTestClass() {
        return Grid.class;
    }

}<|MERGE_RESOLUTION|>--- conflicted
+++ resolved
@@ -52,14 +52,11 @@
 import com.vaadin.ui.Grid.CellReference;
 import com.vaadin.ui.Grid.CellStyleGenerator;
 import com.vaadin.ui.Grid.Column;
-<<<<<<< HEAD
 import com.vaadin.ui.Grid.ColumnReorderEvent;
 import com.vaadin.ui.Grid.ColumnReorderListener;
 import com.vaadin.ui.Grid.ColumnVisibilityChangeEvent;
 import com.vaadin.ui.Grid.ColumnVisibilityChangeListener;
-=======
 import com.vaadin.ui.Grid.DetailsGenerator;
->>>>>>> b06b1d68
 import com.vaadin.ui.Grid.FooterCell;
 import com.vaadin.ui.Grid.HeaderCell;
 import com.vaadin.ui.Grid.HeaderRow;
@@ -122,7 +119,6 @@
         }
     };
 
-<<<<<<< HEAD
     private ColumnReorderListener columnReorderListener = new ColumnReorderListener() {
 
         @Override
@@ -139,7 +135,9 @@
                     + "propertyId: " + event.getColumn().getPropertyId() //
                     + ", isHidden: " + event.getColumn().isHidden() //
                     + ", userOriginated: " + event.isUserOriginated());
-=======
+        }
+    };
+
     private Panel detailsPanel;
 
     private final DetailsGenerator detailedDetailsGenerator = new DetailsGenerator() {
@@ -186,7 +184,6 @@
             detailsPanel = new Panel();
             detailsPanel.setContent(new Label("One"));
             return detailsPanel;
->>>>>>> b06b1d68
         }
     };
 
@@ -329,11 +326,9 @@
 
         addFilterActions();
 
-<<<<<<< HEAD
         addInternalActions();
-=======
+
         createDetailsActions();
->>>>>>> b06b1d68
 
         this.grid = grid;
         return grid;
